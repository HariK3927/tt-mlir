--- conflicted
+++ resolved
@@ -8,21 +8,18 @@
 #include "tt/runtime/detail/debug.h"
 #include "tt/runtime/detail/dylib.h"
 #include "tt/runtime/detail/logger.h"
-<<<<<<< HEAD
 #include "tt/runtime/detail/ttnn.h"
-#include "tt/runtime/ttnn/debug_apis.h"
-#include "tt/runtime/ttnn/program_executor.h"
-#include "tt/runtime/ttnn/types.h"
-#include "tt/runtime/ttnn/utils.h"
-#include "tt/runtime/types.h"
-=======
 #include "tt/runtime/detail/ttnn/debug_apis.h"
 #include "tt/runtime/detail/ttnn/layout_converter.h"
 #include "tt/runtime/detail/ttnn/program_executor.h"
 #include "tt/runtime/detail/ttnn/ttnn.h"
 #include "tt/runtime/detail/ttnn/types.h"
 #include "tt/runtime/detail/ttnn/utils.h"
->>>>>>> 1c3fbe40
+#include "tt/runtime/ttnn/debug_apis.h"
+#include "tt/runtime/ttnn/program_executor.h"
+#include "tt/runtime/ttnn/types.h"
+#include "tt/runtime/ttnn/utils.h"
+#include "tt/runtime/types.h"
 #include "tt/runtime/utils.h"
 #include "tt/runtime/workarounds.h"
 #include "ttmlir/Target/TTNN/Target.h"
@@ -111,7 +108,6 @@
   return utils::createRuntimeTensorFromTTNN(hostTensor, shouldRetain);
 }
 
-<<<<<<< HEAD
 void CallbackTensor::updateTensor(CallbackContext programContext) {
   if (!tensor.has_value()) {
     LOG_WARNING("Tensor not found in update context. Didn't update tensor.");
@@ -144,1067 +140,1067 @@
           memoryView.largest_contiguous_bytes_free_per_bank,
       .blockTable = memoryView.block_table,
   };
-=======
-::tt::runtime::Tensor
-createBorrowedHostTensor(void *data, const std::vector<std::uint32_t> &shape,
-                         const std::vector<std::uint32_t> &stride,
-                         std::uint32_t itemsize,
-                         ::tt::target::DataType dataType) {
-  LOG_ASSERT(data != nullptr, "Cannot create borrowed tensor with null data");
-  ::ttnn::Shape ttnnShape(shape);
-
-  switch (dataType) {
-  case ::tt::target::DataType::Float32:
-    return utils::createRuntimeTensorFromTTNN(
-        createBorrowedTTNNTensor<float>(data, ttnnShape));
-  case ::tt::target::DataType::BFloat16:
-    return utils::createRuntimeTensorFromTTNN(
-        createBorrowedTTNNTensor<bfloat16>(data, ttnnShape));
-  case ::tt::target::DataType::UInt32:
-    return utils::createRuntimeTensorFromTTNN(
-        createBorrowedTTNNTensor<uint32_t>(data, ttnnShape));
-  case ::tt::target::DataType::UInt16:
-    return utils::createRuntimeTensorFromTTNN(
-        createBorrowedTTNNTensor<uint16_t>(data, ttnnShape));
-  case ::tt::target::DataType::UInt8:
-    return utils::createRuntimeTensorFromTTNN(
-        createBorrowedTTNNTensor<uint8_t>(data, ttnnShape));
-  case ::tt::target::DataType::Int32:
-    return utils::createRuntimeTensorFromTTNN(
-        createBorrowedTTNNTensor<int32_t>(data, ttnnShape));
-  default:
-    LOG_FATAL("Unsupported data type");
-  }
->>>>>>> 1c3fbe40
-}
-
-::tt::runtime::Tensor
-createOwnedHostTensor(const void *data, const std::vector<std::uint32_t> &shape,
-                      const std::vector<std::uint32_t> &stride,
-                      std::uint32_t itemsize, ::tt::target::DataType dataType) {
-
-  ::tt::runtime::Tensor tensor = utils::createRuntimeTensorFromTTNN(
-      createOwnedTTNNTensor(data, shape, stride, itemsize, dataType));
-  return tensor;
-}
-
-::tt::runtime::Tensor createMultiDeviceHostTensor(
-    const std::vector<::tt::runtime::Tensor> &tensorShards,
-    const std::unordered_map<std::string, std::string> &strategy) {
-  std::vector<::ttnn::Tensor> ttnnTensorShards;
-  ttnnTensorShards.reserve(tensorShards.size());
-  std::transform(tensorShards.begin(), tensorShards.end(),
-                 std::back_inserter(ttnnTensorShards),
-                 [&](::tt::runtime::Tensor tensorShard) -> ::ttnn::Tensor {
-                   return tensorShard
-                       .as<::tt::runtime::ttnn::TTNNTensorWrapper>(
-                           DeviceRuntime::TTNN)
-                       .getTensor();
-                 });
-
-  DistributedTensorConfig distributionStrategy =
-      ::tt::tt_metal::get_distributed_tensor_config(strategy);
-  ::ttnn::Tensor multiDeviceHostTensor =
-      ::ttnn::distributed::aggregate_as_tensor(ttnnTensorShards,
-                                               distributionStrategy);
-
-  return utils::createRuntimeTensorFromTTNN(multiDeviceHostTensor);
-}
-
-::tt::runtime::Tensor createMultiDeviceHostTensor(
-    const std::vector<const void *> &data,
-    const std::vector<std::uint32_t> &shape,
-    const std::vector<std::uint32_t> &stride, std::uint32_t itemsize,
-    ::tt::target::DataType dataType,
-    const std::unordered_map<std::string, std::string> &strategy) {
-  std::vector<::tt::runtime::Tensor> tensorShards;
-  tensorShards.reserve(data.size());
-  std::transform(data.begin(), data.end(), std::back_inserter(tensorShards),
-                 [&](const void *dataShard) -> ::tt::runtime::Tensor {
-                   return createOwnedHostTensor(dataShard, shape, stride,
-                                                itemsize, dataType);
-                 });
-  return createMultiDeviceHostTensor(tensorShards, strategy);
-}
-
-::tt::runtime::Tensor createEmptyTensor(
-    Device device, Layout layout, const std::vector<std::uint32_t> &shape,
-    const std::vector<std::uint32_t> &stride, std::uint32_t itemsize) {
-  const LayoutDesc &layoutDesc = layout.as<LayoutDesc>(DeviceRuntime::TTNN);
-  if (layoutDesc.isOnHost()) {
-    ::ttnn::Tensor tensor =
-        createOwnedTTNNTensor(nullptr, shape, stride, itemsize,
-                              utils::fromTTNNDataType(layoutDesc.dataType));
-    ::tt::runtime::Tensor out = utils::createRuntimeTensorFromTTNN(tensor);
-    return ::tt::runtime::ttnn::toLayout(out, device, layout);
-  }
-  ::ttnn::MeshDevice &meshDevice =
-      device.as<::ttnn::MeshDevice>(DeviceRuntime::TTNN);
-  ::ttnn::Tensor tensor = ::ttnn::operations::core::allocate_tensor_on_device(
-      ::ttnn::Shape(shape), layoutDesc.dataType, layoutDesc.layout, &meshDevice,
-      layoutDesc.memoryConfig);
-
-  return utils::createRuntimeTensorFromTTNN(tensor);
-}
-
-bool isTensorAllocated(::tt::runtime::Tensor tensor) {
-  const ::ttnn::Tensor &ttnnTensor =
-      tensor.as<::tt::runtime::ttnn::TTNNTensorWrapper>(DeviceRuntime::TTNN)
-          .getTensor();
-  return ttnnTensor.is_allocated();
-}
-
-tt::target::DataType getTensorDataType(::tt::runtime::Tensor tensor) {
-  const ::ttnn::Tensor &nnTensor =
-      tensor.as<::tt::runtime::ttnn::TTNNTensorWrapper>(DeviceRuntime::TTNN)
-          .getTensor();
-  return utils::fromTTNNDataType(nnTensor.get_dtype());
-}
-
-std::vector<std::byte> getTensorDataBuffer(::tt::runtime::Tensor tensor) {
-  const ::ttnn::Tensor &ttnnTensor =
-      tensor.as<::tt::runtime::ttnn::TTNNTensorWrapper>(DeviceRuntime::TTNN)
-          .getTensor();
-  void *dataPtr = nullptr;
-  std::vector<std::byte> dataVec(getTensorElementSize(tensor) *
-                                 getTensorVolume(tensor));
-
-  // Need to `memcpy` in each case because the vector will go out of scope if we
-  // wait until after the switch case
-  switch (getTensorDataType(tensor)) {
-  case target::DataType::BFP_BFloat4: {
-    dataVec.resize(sizeof(float) * getTensorVolume(tensor));
-    auto vec = ttnnTensor.to_vector<float>();
-    dataPtr = vec.data();
-    LOG_ASSERT(dataPtr != nullptr);
-    std::memcpy(dataVec.data(), dataPtr, dataVec.size());
-    return dataVec;
-  }
-  case target::DataType::BFP_BFloat8: {
-    dataVec.resize(sizeof(float) * getTensorVolume(tensor));
-    auto vec = ttnnTensor.to_vector<float>();
-    dataPtr = vec.data();
-    LOG_ASSERT(dataPtr != nullptr);
-    std::memcpy(dataVec.data(), dataPtr, dataVec.size());
-    return dataVec;
-  }
-  case target::DataType::Float32: {
-    auto vec = ttnnTensor.to_vector<float>();
-    dataPtr = vec.data();
-    LOG_ASSERT(dataPtr != nullptr);
-    std::memcpy(dataVec.data(), dataPtr, dataVec.size());
-    return dataVec;
-  }
-  case target::DataType::BFloat16: {
-    auto vec = ttnnTensor.to_vector<bfloat16>();
-    dataPtr = vec.data();
-    LOG_ASSERT(dataPtr != nullptr);
-    std::memcpy(dataVec.data(), dataPtr, dataVec.size());
-    return dataVec;
-  }
-  case target::DataType::Int32: {
-    auto vec = ttnnTensor.to_vector<std::int32_t>();
-    dataPtr = vec.data();
-    LOG_ASSERT(dataPtr != nullptr);
-    std::memcpy(dataVec.data(), dataPtr, dataVec.size());
-    return dataVec;
-  }
-  case target::DataType::UInt32: {
-    auto vec = ttnnTensor.to_vector<std::uint32_t>();
-    dataPtr = vec.data();
-    LOG_ASSERT(dataPtr != nullptr);
-    std::memcpy(dataVec.data(), dataPtr, dataVec.size());
-    return dataVec;
-  }
-  case target::DataType::UInt16: {
-    auto vec = ttnnTensor.to_vector<std::uint16_t>();
-    dataPtr = vec.data();
-    LOG_ASSERT(dataPtr != nullptr);
-    std::memcpy(dataVec.data(), dataPtr, dataVec.size());
-    return dataVec;
-  }
-  case target::DataType::UInt8: {
-    auto vec = ttnnTensor.to_vector<std::uint8_t>();
-    dataPtr = vec.data();
-    LOG_ASSERT(dataPtr != nullptr);
-    std::memcpy(dataVec.data(), dataPtr, dataVec.size());
-    return dataVec;
-  }
-  default:
-    LOG_ERROR("Unsupported datatype for underlying TTNN tensor, returning "
-              "empty data vector");
-    return {};
-  }
-}
-
-std::vector<std::uint32_t> getTensorShape(::tt::runtime::Tensor tensor) {
-  const ::ttnn::Tensor &ttnnTensor =
-      tensor.as<::tt::runtime::ttnn::TTNNTensorWrapper>(DeviceRuntime::TTNN)
-          .getTensor();
-  std::vector<std::uint32_t> shape;
-  for (size_t i = 0; i < ttnnTensor.logical_shape().size(); ++i) {
-    shape.push_back(ttnnTensor.logical_shape()[i]);
-  }
-  return shape;
-}
-
-std::vector<std::uint32_t> getTensorStride(::tt::runtime::Tensor tensor) {
-  const ::ttnn::Tensor &ttnnTensor =
-      tensor.as<::tt::runtime::ttnn::TTNNTensorWrapper>(DeviceRuntime::TTNN)
-          .getTensor();
-  std::vector<std::uint32_t> stride;
-  for (size_t i = 0; i < ttnnTensor.strides().size(); ++i) {
-    stride.push_back(ttnnTensor.strides()[i]);
-  }
-  return stride;
-}
-
-std::uint32_t getTensorElementSize(::tt::runtime::Tensor tensor) {
-  const ::ttnn::Tensor &ttnnTensor =
-      tensor.as<::tt::runtime::ttnn::TTNNTensorWrapper>(DeviceRuntime::TTNN)
-          .getTensor();
-  return ttnnTensor.element_size();
-}
-
-std::uint32_t getTensorVolume(::tt::runtime::Tensor tensor) {
-  const ::ttnn::Tensor &ttnnTensor =
-      tensor.as<::tt::runtime::ttnn::TTNNTensorWrapper>(DeviceRuntime::TTNN)
-          .getTensor();
-  return ttnnTensor.volume();
-}
-
-TensorDesc getTensorDesc(::tt::runtime::Tensor tensor) {
-  TensorDesc desc;
-  desc.dataType = getTensorDataType(tensor);
-  desc.itemsize = getTensorElementSize(tensor);
-  desc.stride = getTensorStride(tensor);
-  desc.shape = getTensorShape(tensor);
-  return desc;
-}
-
-bool getTensorRetain(::tt::runtime::Tensor tensor) {
-  const ::tt::runtime::ttnn::TTNNTensorWrapper &tensorWrapper =
-      tensor.as<::tt::runtime::ttnn::TTNNTensorWrapper>(DeviceRuntime::TTNN);
-  return tensorWrapper.shouldRetain();
-}
-
-void setTensorRetain(::tt::runtime::Tensor tensor, bool retain) {
-  ::tt::runtime::ttnn::TTNNTensorWrapper &tensorWrapper =
-      tensor.as<::tt::runtime::ttnn::TTNNTensorWrapper>(DeviceRuntime::TTNN);
-  return tensorWrapper.setRetain(retain);
-}
-
-size_t getNumAvailableDevices() {
-  return ::tt::tt_metal::GetNumAvailableDevices();
-}
-
-Device openMeshDevice(const std::vector<uint32_t> &meshShape,
-                      const MeshDeviceOptions &options) {
-  LOG_ASSERT(meshShape.size() == 2, "Mesh shape must be 2D for now");
-  ::ttnn::MeshShape shape(meshShape);
-
-  LOG_ASSERT(options.meshOffset.size() == 2, "Mesh offset must be 2D for now");
-  ::ttnn::MeshCoordinate offset(options.meshOffset);
-
-  size_t l1SmallSize =
-      options.l1SmallSize.value_or(::tt::constants::L1_SMALL_SIZE);
-  ::tt::tt_metal::DispatchCoreType dispatchCoreTypeValue =
-      tt::runtime::common::getDispatchCoreType(options.dispatchCoreType);
-
-  ::ttnn::MeshDeviceConfig meshConfig(shape, offset, options.deviceIds);
-
-  std::shared_ptr<::ttnn::MeshDevice> meshDevice = ::ttnn::MeshDevice::create(
-      meshConfig, l1SmallSize, DEFAULT_TRACE_REGION_SIZE, options.numHWCQs,
-      dispatchCoreTypeValue);
-
-  if (options.enableProgramCache) {
-    meshDevice->enable_program_cache();
-  }
-
-  LOG_DEBUG("Device grid size = { ",
-            meshDevice->compute_with_storage_grid_size().x, ", ",
-            meshDevice->compute_with_storage_grid_size().y, " }");
-
-  return Device(std::static_pointer_cast<void>(meshDevice),
-                DeviceRuntime::TTNN);
-}
-
-void closeMeshDevice(Device parentMesh) {
-  ::ttnn::MeshDevice &ttnnMeshDevice =
-      parentMesh.as<::ttnn::MeshDevice>(DeviceRuntime::TTNN);
-
-  LOG_ASSERT(ttnnMeshDevice.is_parent_mesh(),
-             "Mesh device must be a parent mesh");
+  ::tt::runtime::Tensor createBorrowedHostTensor(
+      void *data, const std::vector<std::uint32_t> &shape,
+      const std::vector<std::uint32_t> &stride, std::uint32_t itemsize,
+      ::tt::target::DataType dataType) {
+    LOG_ASSERT(data != nullptr, "Cannot create borrowed tensor with null data");
+    ::ttnn::Shape ttnnShape(shape);
+
+    switch (dataType) {
+    case ::tt::target::DataType::Float32:
+      return utils::createRuntimeTensorFromTTNN(
+          createBorrowedTTNNTensor<float>(data, ttnnShape));
+    case ::tt::target::DataType::BFloat16:
+      return utils::createRuntimeTensorFromTTNN(
+          createBorrowedTTNNTensor<bfloat16>(data, ttnnShape));
+    case ::tt::target::DataType::UInt32:
+      return utils::createRuntimeTensorFromTTNN(
+          createBorrowedTTNNTensor<uint32_t>(data, ttnnShape));
+    case ::tt::target::DataType::UInt16:
+      return utils::createRuntimeTensorFromTTNN(
+          createBorrowedTTNNTensor<uint16_t>(data, ttnnShape));
+    case ::tt::target::DataType::UInt8:
+      return utils::createRuntimeTensorFromTTNN(
+          createBorrowedTTNNTensor<uint8_t>(data, ttnnShape));
+    case ::tt::target::DataType::Int32:
+      return utils::createRuntimeTensorFromTTNN(
+          createBorrowedTTNNTensor<int32_t>(data, ttnnShape));
+    default:
+      LOG_FATAL("Unsupported data type");
+    }
+  }
+
+  ::tt::runtime::Tensor createOwnedHostTensor(
+      const void *data, const std::vector<std::uint32_t> &shape,
+      const std::vector<std::uint32_t> &stride, std::uint32_t itemsize,
+      ::tt::target::DataType dataType) {
+
+    ::tt::runtime::Tensor tensor = utils::createRuntimeTensorFromTTNN(
+        createOwnedTTNNTensor(data, shape, stride, itemsize, dataType));
+    return tensor;
+  }
+
+  ::tt::runtime::Tensor createMultiDeviceHostTensor(
+      const std::vector<::tt::runtime::Tensor> &tensorShards,
+      const std::unordered_map<std::string, std::string> &strategy) {
+    std::vector<::ttnn::Tensor> ttnnTensorShards;
+    ttnnTensorShards.reserve(tensorShards.size());
+    std::transform(tensorShards.begin(), tensorShards.end(),
+                   std::back_inserter(ttnnTensorShards),
+                   [&](::tt::runtime::Tensor tensorShard) -> ::ttnn::Tensor {
+                     return tensorShard
+                         .as<::tt::runtime::ttnn::TTNNTensorWrapper>(
+                             DeviceRuntime::TTNN)
+                         .getTensor();
+                   });
+
+    DistributedTensorConfig distributionStrategy =
+        ::tt::tt_metal::get_distributed_tensor_config(strategy);
+    ::ttnn::Tensor multiDeviceHostTensor =
+        ::ttnn::distributed::aggregate_as_tensor(ttnnTensorShards,
+                                                 distributionStrategy);
+
+    return utils::createRuntimeTensorFromTTNN(multiDeviceHostTensor);
+  }
+
+  ::tt::runtime::Tensor createMultiDeviceHostTensor(
+      const std::vector<const void *> &data,
+      const std::vector<std::uint32_t> &shape,
+      const std::vector<std::uint32_t> &stride, std::uint32_t itemsize,
+      ::tt::target::DataType dataType,
+      const std::unordered_map<std::string, std::string> &strategy) {
+    std::vector<::tt::runtime::Tensor> tensorShards;
+    tensorShards.reserve(data.size());
+    std::transform(data.begin(), data.end(), std::back_inserter(tensorShards),
+                   [&](const void *dataShard) -> ::tt::runtime::Tensor {
+                     return createOwnedHostTensor(dataShard, shape, stride,
+                                                  itemsize, dataType);
+                   });
+    return createMultiDeviceHostTensor(tensorShards, strategy);
+  }
+
+  ::tt::runtime::Tensor createEmptyTensor(
+      Device device, Layout layout, const std::vector<std::uint32_t> &shape,
+      const std::vector<std::uint32_t> &stride, std::uint32_t itemsize) {
+    const LayoutDesc &layoutDesc = layout.as<LayoutDesc>(DeviceRuntime::TTNN);
+    if (layoutDesc.isOnHost()) {
+      ::ttnn::Tensor tensor =
+          createOwnedTTNNTensor(nullptr, shape, stride, itemsize,
+                                utils::fromTTNNDataType(layoutDesc.dataType));
+      ::tt::runtime::Tensor out = utils::createRuntimeTensorFromTTNN(tensor);
+      return ::tt::runtime::ttnn::toLayout(out, device, layout);
+    }
+    ::ttnn::MeshDevice &meshDevice =
+        device.as<::ttnn::MeshDevice>(DeviceRuntime::TTNN);
+    ::ttnn::Tensor tensor = ::ttnn::operations::core::allocate_tensor_on_device(
+        ::ttnn::Shape(shape), layoutDesc.dataType, layoutDesc.layout,
+        &meshDevice, layoutDesc.memoryConfig);
+
+    return utils::createRuntimeTensorFromTTNN(tensor);
+  }
+
+  bool isTensorAllocated(::tt::runtime::Tensor tensor) {
+    const ::ttnn::Tensor &ttnnTensor =
+        tensor.as<::tt::runtime::ttnn::TTNNTensorWrapper>(DeviceRuntime::TTNN)
+            .getTensor();
+    return ttnnTensor.is_allocated();
+  }
+
+  tt::target::DataType getTensorDataType(::tt::runtime::Tensor tensor) {
+    const ::ttnn::Tensor &nnTensor =
+        tensor.as<::tt::runtime::ttnn::TTNNTensorWrapper>(DeviceRuntime::TTNN)
+            .getTensor();
+    return utils::fromTTNNDataType(nnTensor.get_dtype());
+  }
+
+  std::vector<std::byte> getTensorDataBuffer(::tt::runtime::Tensor tensor) {
+    const ::ttnn::Tensor &ttnnTensor =
+        tensor.as<::tt::runtime::ttnn::TTNNTensorWrapper>(DeviceRuntime::TTNN)
+            .getTensor();
+    void *dataPtr = nullptr;
+    std::vector<std::byte> dataVec(getTensorElementSize(tensor) *
+                                   getTensorVolume(tensor));
+
+    // Need to `memcpy` in each case because the vector will go out of scope
+    // if we wait until after the switch case
+    switch (getTensorDataType(tensor)) {
+    case target::DataType::BFP_BFloat4: {
+      dataVec.resize(sizeof(float) * getTensorVolume(tensor));
+      auto vec = ttnnTensor.to_vector<float>();
+      dataPtr = vec.data();
+      LOG_ASSERT(dataPtr != nullptr);
+      std::memcpy(dataVec.data(), dataPtr, dataVec.size());
+      return dataVec;
+    }
+    case target::DataType::BFP_BFloat8: {
+      dataVec.resize(sizeof(float) * getTensorVolume(tensor));
+      auto vec = ttnnTensor.to_vector<float>();
+      dataPtr = vec.data();
+      LOG_ASSERT(dataPtr != nullptr);
+      std::memcpy(dataVec.data(), dataPtr, dataVec.size());
+      return dataVec;
+    }
+    case target::DataType::Float32: {
+      auto vec = ttnnTensor.to_vector<float>();
+      dataPtr = vec.data();
+      LOG_ASSERT(dataPtr != nullptr);
+      std::memcpy(dataVec.data(), dataPtr, dataVec.size());
+      return dataVec;
+    }
+    case target::DataType::BFloat16: {
+      auto vec = ttnnTensor.to_vector<bfloat16>();
+      dataPtr = vec.data();
+      LOG_ASSERT(dataPtr != nullptr);
+      std::memcpy(dataVec.data(), dataPtr, dataVec.size());
+      return dataVec;
+    }
+    case target::DataType::Int32: {
+      auto vec = ttnnTensor.to_vector<std::int32_t>();
+      dataPtr = vec.data();
+      LOG_ASSERT(dataPtr != nullptr);
+      std::memcpy(dataVec.data(), dataPtr, dataVec.size());
+      return dataVec;
+    }
+    case target::DataType::UInt32: {
+      auto vec = ttnnTensor.to_vector<std::uint32_t>();
+      dataPtr = vec.data();
+      LOG_ASSERT(dataPtr != nullptr);
+      std::memcpy(dataVec.data(), dataPtr, dataVec.size());
+      return dataVec;
+    }
+    case target::DataType::UInt16: {
+      auto vec = ttnnTensor.to_vector<std::uint16_t>();
+      dataPtr = vec.data();
+      LOG_ASSERT(dataPtr != nullptr);
+      std::memcpy(dataVec.data(), dataPtr, dataVec.size());
+      return dataVec;
+    }
+    case target::DataType::UInt8: {
+      auto vec = ttnnTensor.to_vector<std::uint8_t>();
+      dataPtr = vec.data();
+      LOG_ASSERT(dataPtr != nullptr);
+      std::memcpy(dataVec.data(), dataPtr, dataVec.size());
+      return dataVec;
+    }
+    default:
+      LOG_ERROR("Unsupported datatype for underlying TTNN tensor, returning "
+                "empty data vector");
+      return {};
+    }
+  }
+
+  std::vector<std::uint32_t> getTensorShape(::tt::runtime::Tensor tensor) {
+    const ::ttnn::Tensor &ttnnTensor =
+        tensor.as<::tt::runtime::ttnn::TTNNTensorWrapper>(DeviceRuntime::TTNN)
+            .getTensor();
+    std::vector<std::uint32_t> shape;
+    for (size_t i = 0; i < ttnnTensor.logical_shape().size(); ++i) {
+      shape.push_back(ttnnTensor.logical_shape()[i]);
+    }
+    return shape;
+  }
+
+  std::vector<std::uint32_t> getTensorStride(::tt::runtime::Tensor tensor) {
+    const ::ttnn::Tensor &ttnnTensor =
+        tensor.as<::tt::runtime::ttnn::TTNNTensorWrapper>(DeviceRuntime::TTNN)
+            .getTensor();
+    std::vector<std::uint32_t> stride;
+    for (size_t i = 0; i < ttnnTensor.strides().size(); ++i) {
+      stride.push_back(ttnnTensor.strides()[i]);
+    }
+    return stride;
+  }
+
+  std::uint32_t getTensorElementSize(::tt::runtime::Tensor tensor) {
+    const ::ttnn::Tensor &ttnnTensor =
+        tensor.as<::tt::runtime::ttnn::TTNNTensorWrapper>(DeviceRuntime::TTNN)
+            .getTensor();
+    return ttnnTensor.element_size();
+  }
+
+  std::uint32_t getTensorVolume(::tt::runtime::Tensor tensor) {
+    const ::ttnn::Tensor &ttnnTensor =
+        tensor.as<::tt::runtime::ttnn::TTNNTensorWrapper>(DeviceRuntime::TTNN)
+            .getTensor();
+    return ttnnTensor.volume();
+  }
+
+  TensorDesc getTensorDesc(::tt::runtime::Tensor tensor) {
+    TensorDesc desc;
+    desc.dataType = getTensorDataType(tensor);
+    desc.itemsize = getTensorElementSize(tensor);
+    desc.stride = getTensorStride(tensor);
+    desc.shape = getTensorShape(tensor);
+    return desc;
+  }
+
+  bool getTensorRetain(::tt::runtime::Tensor tensor) {
+    const ::tt::runtime::ttnn::TTNNTensorWrapper &tensorWrapper =
+        tensor.as<::tt::runtime::ttnn::TTNNTensorWrapper>(DeviceRuntime::TTNN);
+    return tensorWrapper.shouldRetain();
+  }
+
+  void setTensorRetain(::tt::runtime::Tensor tensor, bool retain) {
+    ::tt::runtime::ttnn::TTNNTensorWrapper &tensorWrapper =
+        tensor.as<::tt::runtime::ttnn::TTNNTensorWrapper>(DeviceRuntime::TTNN);
+    return tensorWrapper.setRetain(retain);
+  }
+
+  size_t getNumAvailableDevices() {
+    return ::tt::tt_metal::GetNumAvailableDevices();
+  }
+
+  Device openMeshDevice(const std::vector<uint32_t> &meshShape,
+                        const MeshDeviceOptions &options) {
+    LOG_ASSERT(meshShape.size() == 2, "Mesh shape must be 2D for now");
+    ::ttnn::MeshShape shape(meshShape);
+
+    LOG_ASSERT(options.meshOffset.size() == 2,
+               "Mesh offset must be 2D for now");
+    ::ttnn::MeshCoordinate offset(options.meshOffset);
+
+    size_t l1SmallSize =
+        options.l1SmallSize.value_or(::tt::constants::L1_SMALL_SIZE);
+    ::tt::tt_metal::DispatchCoreType dispatchCoreTypeValue =
+        tt::runtime::common::getDispatchCoreType(options.dispatchCoreType);
+
+    ::ttnn::MeshDeviceConfig meshConfig(shape, offset, options.deviceIds);
+
+    std::shared_ptr<::ttnn::MeshDevice> meshDevice = ::ttnn::MeshDevice::create(
+        meshConfig, l1SmallSize, DEFAULT_TRACE_REGION_SIZE, options.numHWCQs,
+        dispatchCoreTypeValue);
+
+    if (options.enableProgramCache) {
+      meshDevice->enable_program_cache();
+    }
+
+    LOG_DEBUG("Device grid size = { ",
+              meshDevice->compute_with_storage_grid_size().x, ", ",
+              meshDevice->compute_with_storage_grid_size().y, " }");
+
+    return Device(std::static_pointer_cast<void>(meshDevice),
+                  DeviceRuntime::TTNN);
+  }
+
+  void closeMeshDevice(Device parentMesh) {
+    ::ttnn::MeshDevice &ttnnMeshDevice =
+        parentMesh.as<::ttnn::MeshDevice>(DeviceRuntime::TTNN);
+
+    LOG_ASSERT(ttnnMeshDevice.is_parent_mesh(),
+               "Mesh device must be a parent mesh");
 
 #if defined(TT_RUNTIME_DEBUG) && TT_RUNTIME_DEBUG == 1
-  if (uint32_t numSubMeshes = ttnnMeshDevice.get_submeshes().size()) {
-    LOG_WARNING("Calling close on parent mesh device ", ttnnMeshDevice,
-                " that has ", numSubMeshes, " unreleased submeshes.");
-  }
+    if (uint32_t numSubMeshes = ttnnMeshDevice.get_submeshes().size()) {
+      LOG_WARNING("Calling close on parent mesh device ", ttnnMeshDevice,
+                  " that has ", numSubMeshes, " unreleased submeshes.");
+    }
 #endif
 
 #if defined(TT_RUNTIME_ENABLE_PERF_TRACE)
-  for (::ttnn::IDevice *ttnnDevice : ttnnMeshDevice.get_devices()) {
-    ::tt::tt_metal::detail::DumpDeviceProfileResults(ttnnDevice);
-  }
+    for (::ttnn::IDevice *ttnnDevice : ttnnMeshDevice.get_devices()) {
+      ::tt::tt_metal::detail::DumpDeviceProfileResults(ttnnDevice);
+    }
 #endif
-  ttnnMeshDevice.close();
-}
-
-Device createSubMeshDevice(
-    Device parentMesh, const std::vector<uint32_t> &meshShape,
-    const std::optional<const std::vector<uint32_t>> &meshOffset) {
-  ::ttnn::MeshDevice &parentMeshDevice =
-      parentMesh.as<::ttnn::MeshDevice>(DeviceRuntime::TTNN);
-  LOG_ASSERT(parentMeshDevice.is_parent_mesh(),
-             "Mesh device must be a parent mesh");
-
-  LOG_ASSERT(meshShape.size() == 2, "Mesh shape must be 2D for now");
-  ::ttnn::MeshShape shape{meshShape[0], meshShape[1]};
-
-  std::optional<::ttnn::MeshCoordinate> offset = std::nullopt;
-  if (meshOffset.has_value()) {
-    LOG_ASSERT(meshOffset.value().size() == 2,
-               "Mesh offset must be 2D for now");
-    offset =
-        ::ttnn::MeshCoordinate{meshOffset.value()[0], meshOffset.value()[1]};
-  }
-
-  std::shared_ptr<::ttnn::MeshDevice> subMeshDevice =
-      parentMeshDevice.create_submesh(shape, offset);
-
-  return Device(std::static_pointer_cast<void>(subMeshDevice),
-                DeviceRuntime::TTNN);
-}
-
-void releaseSubMeshDevice(Device subMesh) {
-  ::ttnn::MeshDevice &ttnnMeshDevice =
-      subMesh.as<::ttnn::MeshDevice>(DeviceRuntime::TTNN);
-
-  LOG_ASSERT(!ttnnMeshDevice.is_parent_mesh(), "Mesh device must be a submesh");
-
-  ttnnMeshDevice.close();
-}
-
-void reshapeMeshDevice(Device meshDevice,
-                       const std::vector<uint32_t> &meshShape) {
-  ::ttnn::MeshDevice &ttnnMeshDevice =
-      meshDevice.as<::ttnn::MeshDevice>(DeviceRuntime::TTNN);
-
-  ttnnMeshDevice.reshape(::ttnn::MeshShape(meshShape[0], meshShape[1]));
-}
-
-void deallocateBuffers(Device deviceHandle) {
-  ::ttnn::MeshDevice &meshDevice =
-      deviceHandle.as<::ttnn::MeshDevice>(DeviceRuntime::TTNN);
-  ::ttnn::deallocate_buffers(&meshDevice);
-}
-
-void dumpMemoryReport(Device deviceHandle) {
-  const ::ttnn::MeshDevice &meshDevice =
-      deviceHandle.as<::ttnn::MeshDevice>(DeviceRuntime::TTNN);
-  ::tt::tt_metal::detail::DumpDeviceMemoryState(&meshDevice);
-}
-
-std::unordered_map<tt::runtime::MemoryBufferType, tt::runtime::MemoryView>
-getMemoryView(Device deviceHandle, int deviceID) {
+    ttnnMeshDevice.close();
+  }
+
+  Device createSubMeshDevice(
+      Device parentMesh, const std::vector<uint32_t> &meshShape,
+      const std::optional<const std::vector<uint32_t>> &meshOffset) {
+    ::ttnn::MeshDevice &parentMeshDevice =
+        parentMesh.as<::ttnn::MeshDevice>(DeviceRuntime::TTNN);
+    LOG_ASSERT(parentMeshDevice.is_parent_mesh(),
+               "Mesh device must be a parent mesh");
+
+    LOG_ASSERT(meshShape.size() == 2, "Mesh shape must be 2D for now");
+    ::ttnn::MeshShape shape{meshShape[0], meshShape[1]};
+
+    std::optional<::ttnn::MeshCoordinate> offset = std::nullopt;
+    if (meshOffset.has_value()) {
+      LOG_ASSERT(meshOffset.value().size() == 2,
+                 "Mesh offset must be 2D for now");
+      offset =
+          ::ttnn::MeshCoordinate{meshOffset.value()[0], meshOffset.value()[1]};
+    }
+
+    std::shared_ptr<::ttnn::MeshDevice> subMeshDevice =
+        parentMeshDevice.create_submesh(shape, offset);
+
+    return Device(std::static_pointer_cast<void>(subMeshDevice),
+                  DeviceRuntime::TTNN);
+  }
+
+  void releaseSubMeshDevice(Device subMesh) {
+    ::ttnn::MeshDevice &ttnnMeshDevice =
+        subMesh.as<::ttnn::MeshDevice>(DeviceRuntime::TTNN);
+
+    LOG_ASSERT(!ttnnMeshDevice.is_parent_mesh(),
+               "Mesh device must be a submesh");
+
+    ttnnMeshDevice.close();
+  }
+
+  void reshapeMeshDevice(Device meshDevice,
+                         const std::vector<uint32_t> &meshShape) {
+    ::ttnn::MeshDevice &ttnnMeshDevice =
+        meshDevice.as<::ttnn::MeshDevice>(DeviceRuntime::TTNN);
+
+    ttnnMeshDevice.reshape(::ttnn::MeshShape(meshShape[0], meshShape[1]));
+  }
+
+  void deallocateBuffers(Device deviceHandle) {
+    ::ttnn::MeshDevice &meshDevice =
+        deviceHandle.as<::ttnn::MeshDevice>(DeviceRuntime::TTNN);
+    ::ttnn::deallocate_buffers(&meshDevice);
+  }
+
+  void dumpMemoryReport(Device deviceHandle) {
+    const ::ttnn::MeshDevice &meshDevice =
+        deviceHandle.as<::ttnn::MeshDevice>(DeviceRuntime::TTNN);
+    ::tt::tt_metal::detail::DumpDeviceMemoryState(&meshDevice);
+  }
+
   std::unordered_map<tt::runtime::MemoryBufferType, tt::runtime::MemoryView>
-      memoryMap;
-  ::ttnn::MeshDevice &meshDevice =
-      deviceHandle.as<::ttnn::MeshDevice>(DeviceRuntime::TTNN);
-
-  auto *device = meshDevice.get_device(deviceID);
-
-  auto dramMemoryView =
-      ::tt::tt_metal::detail::GetMemoryView(device, ::ttnn::BufferType::DRAM);
-  auto l1MemoryView =
-      ::tt::tt_metal::detail::GetMemoryView(device, ::ttnn::BufferType::L1);
-  auto l1SmallMemoryView = ::tt::tt_metal::detail::GetMemoryView(
-      device, ::ttnn::BufferType::L1_SMALL);
-  auto traceMemoryView =
-      ::tt::tt_metal::detail::GetMemoryView(device, ::ttnn::BufferType::TRACE);
-
-  memoryMap[tt::runtime::MemoryBufferType::DRAM] =
-      createMemoryView(dramMemoryView);
-  memoryMap[tt::runtime::MemoryBufferType::L1] = createMemoryView(l1MemoryView);
-  memoryMap[tt::runtime::MemoryBufferType::L1_SMALL] =
-      createMemoryView(l1SmallMemoryView);
-  memoryMap[tt::runtime::MemoryBufferType::TRACE] =
-      createMemoryView(traceMemoryView);
-
-  return memoryMap;
-}
-
-void wait(Event event) {
-  // Nothing to do for ttnn runtime
-  LOG_ASSERT(event.matchesRuntime(DeviceRuntime::TTNN));
-}
-
-void wait(::tt::runtime::Tensor tensor) {
-  LOG_ASSERT(tensor.matchesRuntime(DeviceRuntime::TTNN),
-             "Expected ttnn tensor");
-  ::tt::runtime::ttnn::wait(tensor.event);
-}
-
-void wait(const std::vector<::tt::runtime::Tensor> &tensors) {
-  for (const ::tt::runtime::Tensor &tensor : tensors) {
-    ::tt::runtime::ttnn::wait(tensor);
-  }
-}
-
-std::vector<::tt::runtime::Tensor> toHost(::tt::runtime::Tensor tensor,
-                                          bool untilize) {
-  const ::tt::runtime::ttnn::TTNNTensorWrapper &tensorWrapper =
-      tensor.as<::tt::runtime::ttnn::TTNNTensorWrapper>(DeviceRuntime::TTNN);
-
-  const ::ttnn::Tensor &multiDeviceTensor = tensorWrapper.getTensor();
-  bool shouldRetain = tensorWrapper.shouldRetain();
-
-  std::vector<::tt::runtime::Tensor> hostTensors;
-  std::vector<::ttnn::Tensor> singleTensors =
-      ::ttnn::distributed::get_device_tensors(multiDeviceTensor);
-  for (auto &tensor : singleTensors) {
-    hostTensors.push_back(::tt::runtime::ttnn::toHostSingleTensor(
-        utils::createRuntimeTensorFromTTNN(tensor, shouldRetain), untilize));
-  }
-  return hostTensors;
-}
-
-::tt::runtime::Tensor toLayout(::tt::runtime::Tensor tensor, Device device,
-                               Layout layout, std::optional<bool> retain) {
-  const LayoutDesc tensorLayoutDesc = LayoutDesc::fromTensor(tensor);
-
-  const LayoutDesc &desiredLayoutDesc =
-      layout.as<LayoutDesc>(DeviceRuntime::TTNN);
-
-  OptionalMeshDeviceRef meshDevice =
-      std::ref(device.as<::ttnn::MeshDevice>(DeviceRuntime::TTNN));
-
-  ::tt::runtime::ttnn::TTNNTensorWrapper &tensorWrapper =
-      tensor.as<::tt::runtime::ttnn::TTNNTensorWrapper>(DeviceRuntime::TTNN);
-
-  const ::ttnn::Tensor &ttnnTensor = tensorWrapper.getTensor();
-  bool shouldRetain = retain.value_or(tensorWrapper.shouldRetain());
-
-  LayoutConverter converter(tensorLayoutDesc, desiredLayoutDesc);
-  ::ttnn::Tensor out = converter.convertTensorLayout(ttnnTensor, meshDevice);
-
-  ::tt::runtime::Tensor result =
-      utils::createRuntimeTensorFromTTNN(out, shouldRetain);
-
-  if (!shouldRetain) {
-    ::tt::runtime::ttnn::deallocateTensor(tensor);
-  }
-  return result;
-}
-
-Layout getLayout(Binary executableHandle, std::uint32_t programIndex,
-                 std::uint32_t inputIndex) {
-  const ::tt::target::ttnn::TTNNBinary &fbb =
-      *utils::getBinary(executableHandle);
-  LOG_ASSERT(programIndex < fbb.programs()->size(), "Invalid program index");
-
-  const ::tt::target::ttnn::Program *program =
-      fbb.programs()->Get(programIndex);
-  LOG_ASSERT(inputIndex < program->inputs()->size(), "Invalid input index");
-  const ::tt::target::ttnn::TensorRef *input =
-      program->inputs()->Get(inputIndex);
-  const ::tt::target::ttnn::MemoryConfig *memcfg =
-      input->desc()->layout()->memory_desc()->memory_config();
-
-  ::ttnn::Layout inputLayout = utils::inferLayoutFromTileShape(input);
-  ::ttnn::DataType inputDataType = utils::toTTNNDataType(
-      input->desc()->layout()->memory_desc()->data_type());
-  ::ttnn::StorageType inputStorageType = utils::toTTNNStorageType(
-      input->desc()->layout()->memory_desc()->storage_type());
-
-  std::optional<::ttnn::MemoryConfig> inputMemoryConfig =
-      utils::createMemoryConfigIfNeeded(memcfg);
-  LOG_ASSERT(utils::isOnHost(inputStorageType) || inputMemoryConfig.has_value(),
-             "Device tensors must have memory config");
-
-  std::shared_ptr<LayoutDesc> layoutDesc = std::make_shared<LayoutDesc>(
-      inputStorageType, inputLayout, inputDataType, inputMemoryConfig);
-
-  return Layout(std::static_pointer_cast<void>(layoutDesc),
-                DeviceRuntime::TTNN);
-}
-
-void memcpy(void *dst, ::tt::runtime::Tensor src) {
-  const ::ttnn::Tensor &srcTensor =
-      src.as<::tt::runtime::ttnn::TTNNTensorWrapper>(DeviceRuntime::TTNN)
-          .getTensor();
-  if (utils::isOnHost(srcTensor.storage_type())) {
-    const void *srcPtr = utils::getRawHostDataPtr(srcTensor);
-    size_t size = srcTensor.volume() * srcTensor.element_size();
-    std::memcpy(dst, srcPtr, size);
-  } else {
-    ::tt::tt_metal::memcpy(dst, srcTensor);
-  }
-}
-
-void memcpy(::tt::runtime::Tensor dst, ::tt::runtime::Tensor src) {
-  ::ttnn::Tensor &dstTensor =
-      dst.as<::tt::runtime::ttnn::TTNNTensorWrapper>(DeviceRuntime::TTNN)
-          .getTensor();
-  const ::ttnn::Tensor &srcTensor =
-      src.as<::tt::runtime::ttnn::TTNNTensorWrapper>(DeviceRuntime::TTNN)
-          .getTensor();
-  LOG_ASSERT(srcTensor.volume() * srcTensor.element_size() ==
-                 dstTensor.volume() * dstTensor.element_size(),
-             "Input output tensor size mismatch in memcpy: ",
-             srcTensor.volume(), " * ", srcTensor.element_size(),
-             " != ", dstTensor.volume(), " * ", dstTensor.element_size());
-  if (utils::isOnHost(srcTensor.storage_type()) &&
-      utils::isOnHost(dstTensor.storage_type())) {
-    void *dstPtr = utils::getRawHostDataPtr(dstTensor);
-    const void *srcPtr = utils::getRawHostDataPtr(srcTensor);
-    size_t size = srcTensor.volume() * srcTensor.element_size();
-    std::memcpy(dstPtr, srcPtr, size);
-  } else {
-    ::tt::tt_metal::memcpy(dstTensor, srcTensor);
-  }
-}
-
-void deallocateTensor(::tt::runtime::Tensor &tensor, bool force) {
-  ::ttnn::Tensor &ttnnTensor =
-      tensor.as<::tt::runtime::ttnn::TTNNTensorWrapper>(DeviceRuntime::TTNN)
-          .getTensor();
-  ::ttnn::deallocate(ttnnTensor, force);
-}
-
-std::string getOpDebugString(OpContext opContextHandle) {
-  const auto &opContext =
-      opContextHandle.as<::tt::target::ttnn::Operation>(DeviceRuntime::TTNN);
-  return std::string(opContext.debug_info()->c_str());
-}
-
-std::string getOpLocInfo(OpContext opContextHandle) {
-  const auto &opContext =
-      opContextHandle.as<::tt::target::ttnn::Operation>(DeviceRuntime::TTNN);
-  return std::string(opContext.loc_info()->c_str());
-}
-
-std::optional<const ::tt::target::ttnn::TensorRef *>
-getOpOutputTensorRef(OpContext opContextHandle,
-                     CallbackContext programContextHandle) {
-  const auto &programContext =
-      programContextHandle.as<tt::runtime::ttnn::ProgramContext>(
-          DeviceRuntime::TTNN);
-  const auto &opContext =
-      opContextHandle.as<::tt::target::ttnn::Operation>(DeviceRuntime::TTNN);
-  const ttnn::ProgramTensorPool &tensorPool = programContext.getTensorPool();
-  std::optional<const ::tt::target::ttnn::TensorRef *> tensorRef = std::nullopt;
-
-  switch (opContext.type_type()) {
-  case ::tt::target::ttnn::OpType::ToMemoryConfigOp: {
-    tensorRef = opContext.type_as_ToMemoryConfigOp()->out();
-    break;
-  }
-  case ::tt::target::ttnn::OpType::ToLayoutOp: {
-    tensorRef = opContext.type_as_ToLayoutOp()->out();
-    break;
-  }
-  case ::tt::target::ttnn::OpType::ToDTypeOp: {
-    tensorRef = opContext.type_as_ToDTypeOp()->out();
-    break;
-  }
-  case ::tt::target::ttnn::OpType::TypecastOp: {
-    tensorRef = opContext.type_as_TypecastOp()->out();
-    break;
-  }
-  case ::tt::target::ttnn::OpType::ToDeviceOp: {
-    tensorRef = opContext.type_as_ToDeviceOp()->out();
-    break;
-  }
-  case ::tt::target::ttnn::OpType::FromDeviceOp: {
-    tensorRef = opContext.type_as_FromDeviceOp()->out();
-    break;
-  }
-  case ::tt::target::ttnn::OpType::EmptyOp: {
-    tensorRef = opContext.type_as_EmptyOp()->out();
-    break;
-  }
-  case ::tt::target::ttnn::OpType::NamedFullOp: {
-    tensorRef = opContext.type_as_NamedFullOp()->out();
-    break;
-  }
-  case ::tt::target::ttnn::OpType::FullOp: {
-    tensorRef = opContext.type_as_FullOp()->out();
-    break;
-  }
-  case ::tt::target::ttnn::OpType::EltwiseBinaryOp: {
-    tensorRef = opContext.type_as_EltwiseBinaryOp()->out();
-    break;
-  }
-  case ::tt::target::ttnn::OpType::EltwiseBinaryCompositeOp: {
-    tensorRef = opContext.type_as_EltwiseBinaryCompositeOp()->out();
-    break;
-  }
-  case ::tt::target::ttnn::OpType::EltwiseTernaryWhereOp: {
-    tensorRef = opContext.type_as_EltwiseTernaryWhereOp()->out();
-    break;
-  }
-  case ::tt::target::ttnn::OpType::EltwiseQuantizationOp: {
-    tensorRef = opContext.type_as_EltwiseQuantizationOp()->out();
-    break;
-  }
-  case ::tt::target::ttnn::OpType::EltwiseUnaryOp: {
-    tensorRef = opContext.type_as_EltwiseUnaryOp()->out();
-    break;
-  }
-  case ::tt::target::ttnn::OpType::EltwiseUnaryCompositeOp: {
-    tensorRef = opContext.type_as_EltwiseUnaryCompositeOp()->out();
-    break;
-  }
-  case ::tt::target::ttnn::OpType::LinearOp: {
-    tensorRef = opContext.type_as_LinearOp()->out();
-    break;
-  }
-  case ::tt::target::ttnn::OpType::MatmulOp: {
-    tensorRef = opContext.type_as_MatmulOp()->out();
-    break;
-  }
-  case ::tt::target::ttnn::OpType::MorehCumSumOp: {
-    tensorRef = opContext.type_as_MorehCumSumOp()->out();
-    break;
-  }
-  case ::tt::target::ttnn::OpType::ReductionArgMaxOp: {
-    tensorRef = opContext.type_as_ReductionArgMaxOp()->out();
-    break;
-  }
-  case ::tt::target::ttnn::OpType::ReductionProdOp: {
-    tensorRef = opContext.type_as_ReductionProdOp()->out();
-    break;
-  }
-  case ::tt::target::ttnn::OpType::ReductionOp: {
-    tensorRef = opContext.type_as_ReductionOp()->out();
-    break;
-  }
-  case ::tt::target::ttnn::OpType::EmbeddingOp: {
-    tensorRef = opContext.type_as_EmbeddingOp()->out();
-    break;
-  }
-  case ::tt::target::ttnn::OpType::EmbeddingBackwardOp: {
-    tensorRef = opContext.type_as_EmbeddingBackwardOp()->out();
-    break;
-  }
-  case ::tt::target::ttnn::OpType::SoftmaxOp: {
-    tensorRef = opContext.type_as_SoftmaxOp()->out();
-    break;
-  }
-  case ::tt::target::ttnn::OpType::TransposeOp: {
-    tensorRef = opContext.type_as_TransposeOp()->out();
-    break;
-  }
-  case ::tt::target::ttnn::OpType::PadOp: {
-    tensorRef = opContext.type_as_PadOp()->out();
-    break;
-  }
-  case ::tt::target::ttnn::OpType::ConcatOp: {
-    tensorRef = opContext.type_as_ConcatOp()->out();
-    break;
-  }
-  case ::tt::target::ttnn::OpType::PermuteOp: {
-    tensorRef = opContext.type_as_PermuteOp()->out();
-    break;
-  }
-  case ::tt::target::ttnn::OpType::ReshapeOp: {
-    tensorRef = opContext.type_as_ReshapeOp()->out();
-    break;
-  }
-  case ::tt::target::ttnn::OpType::SliceOp: {
-    tensorRef = opContext.type_as_SliceOp()->out();
-    break;
-  }
-  case ::tt::target::ttnn::OpType::RepeatOp: {
-    tensorRef = opContext.type_as_RepeatOp()->out();
-    break;
-  }
-  case ::tt::target::ttnn::OpType::RepeatInterleaveOp: {
-    tensorRef = opContext.type_as_RepeatInterleaveOp()->out();
-    break;
-  }
-  case ::tt::target::ttnn::OpType::Conv2dOp: {
-    tensorRef = opContext.type_as_Conv2dOp()->out();
-    break;
-  }
-  case ::tt::target::ttnn::OpType::ConvTranspose2dOp: {
-    tensorRef = opContext.type_as_ConvTranspose2dOp()->out();
-    break;
-  }
-  case ::tt::target::ttnn::OpType::Pool2dOp: {
-    tensorRef = opContext.type_as_Pool2dOp()->out();
-    break;
-  }
-  case ::tt::target::ttnn::OpType::AllGatherOp: {
-    tensorRef = opContext.type_as_AllGatherOp()->out();
-    break;
-  }
-  case ::tt::target::ttnn::OpType::ReduceScatterOp: {
-    tensorRef = opContext.type_as_ReduceScatterOp()->out();
-    break;
-  }
-  case ::tt::target::ttnn::OpType::CollectivePermuteOp: {
-    tensorRef = opContext.type_as_CollectivePermuteOp()->out();
-    break;
-  }
-  case ::tt::target::ttnn::OpType::MeshShardOp: {
-    tensorRef = opContext.type_as_MeshShardOp()->out();
-    break;
-  }
-  case ::tt::target::ttnn::OpType::ArangeOp: {
-    tensorRef = opContext.type_as_ArangeOp()->out();
-    break;
-  }
-  case ::tt::target::ttnn::OpType::UpsampleOp: {
-    tensorRef = opContext.type_as_UpsampleOp()->out();
-    break;
-  }
-  case ::tt::target::ttnn::OpType::CpuOp: {
-    tensorRef = opContext.type_as_CpuOp()->out();
-    break;
-  }
-  case ::tt::target::ttnn::OpType::ConstantOp: {
-    tensorRef = opContext.type_as_ConstantOp()->out();
-    break;
-  }
-  case ::tt::target::ttnn::OpType::FillCacheOp: {
-    tensorRef = opContext.type_as_FillCacheOp()->cache();
-    break;
-  }
-  case ::tt::target::ttnn::OpType::UpdateCacheOp: {
-    tensorRef = opContext.type_as_UpdateCacheOp()->cache();
-    break;
-  }
-  case ::tt::target::ttnn::OpType::GetDeviceOp:
-  case ::tt::target::ttnn::OpType::DeallocateOp: {
-    LOG_WARNING("getting output tensor is not supported for ",
-                ::tt::target::ttnn::EnumNamesOpType()[static_cast<size_t>(
-                    opContext.type_type())]);
-    return std::nullopt;
-  }
-  default: {
-    LOG_FATAL("Unsupported operation type");
-  }
-  }
-
-  if (tensorRef.has_value() && tensorPool.contains(tensorRef.value())) {
-    return tensorRef;
-  } else {
-    LOG_WARNING("Output tensor not found in tensor pool");
-    return std::nullopt;
-  }
-}
-
-std::unique_ptr<CallbackTensorBase>
-getOpOutputTensor(OpContext opContextHandle,
-                  CallbackContext programContextHandle) {
-  const auto &tensorRefPtr =
-      getOpOutputTensorRef(opContextHandle, programContextHandle);
-
-  if (!tensorRefPtr.has_value()) {
-    LOG_WARNING("Output tensor not found in tensor pool");
-    return std::make_unique<CallbackTensor>();
-  }
-
-  const auto &programContext =
-      programContextHandle.as<tt::runtime::ttnn::ProgramContext>(
-          DeviceRuntime::TTNN);
-  const ttnn::ProgramTensorPool &tensorPool = programContext.getTensorPool();
-
-  if (!tensorPool.contains(tensorRefPtr.value())) {
-    LOG_WARNING("Output tensor not found in tensor pool");
-    return std::make_unique<CallbackTensor>();
-  }
-
-  const auto &outPtr =
-      &tensorPool.getTTNNTensorAndValidate(tensorRefPtr.value());
-
-  std::shared_ptr<::ttnn::Tensor> hostTensor =
-      std::make_shared<::ttnn::Tensor>(::ttnn::to_layout(
-          ::ttnn::from_device(*outPtr), ::ttnn::Layout::ROW_MAJOR, std::nullopt,
-          std::nullopt, static_cast<::ttnn::IDevice *>(nullptr)));
-
-  return std::make_unique<CallbackTensor>(
-      ::tt::runtime::Tensor(std::static_pointer_cast<void>(hostTensor), nullptr,
-                            DeviceRuntime::TTNN),
-      tensorRefPtr.value(), nullptr, DeviceRuntime::TTNN);
-}
-
-std::vector<const tt::target::ttnn::TensorRef *> convertFbTensorRefsToVector(
-    const flatbuffers::Vector<flatbuffers::Offset<tt::target::ttnn::TensorRef>>
-        *fbVector) {
-  std::vector<const tt::target::ttnn::TensorRef *> stdVector;
-  if (!fbVector) {
-    return stdVector;
-  }
-  stdVector.reserve(fbVector->size());
-  for (size_t i = 0; i < fbVector->size(); i++) {
-    stdVector.push_back(fbVector->Get(i));
-  }
-  return stdVector;
-}
-
-std::vector<const ::tt::target::ttnn::TensorRef *>
-getOpInputTensorRefs(OpContext opContextHandle,
-                     CallbackContext programContextHandle) {
-
-  const auto &opContext =
-      opContextHandle.as<::tt::target::ttnn::Operation>(DeviceRuntime::TTNN);
-
-  std::vector<const ::tt::target::ttnn::TensorRef *> tensorRefs;
-
-  switch (opContext.type_type()) {
-  case ::tt::target::ttnn::OpType::ArangeOp: {
-    tensorRefs = {};
-    break;
-  }
-  case ::tt::target::ttnn::OpType::EmptyOp: {
-    tensorRefs = {};
-    break;
-  }
-  case ::tt::target::ttnn::OpType::GetDeviceOp: {
-    tensorRefs = {};
-    break;
-  }
-  case ::tt::target::ttnn::OpType::FullOp: {
-    tensorRefs = {};
-    break;
-  }
-  case ::tt::target::ttnn::OpType::ConstantOp: {
-    tensorRefs = {opContext.type_as_ConstantOp()->out()};
-    tensorRefs = {};
-    break;
-  }
-  case ::tt::target::ttnn::OpType::ToMemoryConfigOp: {
-    tensorRefs = {opContext.type_as_ToMemoryConfigOp()->in0()};
-    break;
-  }
-  case ::tt::target::ttnn::OpType::ToLayoutOp: {
-    tensorRefs = {opContext.type_as_ToLayoutOp()->in()};
-    break;
-  }
-  case ::tt::target::ttnn::OpType::ToDTypeOp: {
-    tensorRefs = {opContext.type_as_ToDTypeOp()->in()};
-    break;
-  }
-  case ::tt::target::ttnn::OpType::TypecastOp: {
-    tensorRefs = {opContext.type_as_TypecastOp()->in()};
-    break;
-  }
-  case ::tt::target::ttnn::OpType::ToDeviceOp: {
-    tensorRefs = {opContext.type_as_ToDeviceOp()->in()};
-    break;
-  }
-  case ::tt::target::ttnn::OpType::FromDeviceOp: {
-    tensorRefs = {opContext.type_as_FromDeviceOp()->in()};
-    break;
-  }
-  case ::tt::target::ttnn::OpType::EltwiseBinaryOp: {
-    tensorRefs = {opContext.type_as_EltwiseBinaryOp()->lhs(),
-                  opContext.type_as_EltwiseBinaryOp()->rhs()};
-    break;
-  }
-  case ::tt::target::ttnn::OpType::EltwiseBinaryCompositeOp: {
-    tensorRefs = {opContext.type_as_EltwiseBinaryCompositeOp()->lhs(),
-                  opContext.type_as_EltwiseBinaryCompositeOp()->rhs()};
-    break;
-  }
-  case ::tt::target::ttnn::OpType::EltwiseTernaryWhereOp: {
-    tensorRefs = {opContext.type_as_EltwiseTernaryWhereOp()->first(),
-                  opContext.type_as_EltwiseTernaryWhereOp()->second(),
-                  opContext.type_as_EltwiseTernaryWhereOp()->third()};
-    break;
-  }
-  case ::tt::target::ttnn::OpType::EltwiseQuantizationOp: {
-    tensorRefs = {opContext.type_as_EltwiseQuantizationOp()->in()};
-    break;
-  }
-  case ::tt::target::ttnn::OpType::EltwiseUnaryOp: {
-    tensorRefs = {opContext.type_as_EltwiseUnaryOp()->in()};
-    break;
-  }
-  case ::tt::target::ttnn::OpType::EltwiseUnaryCompositeOp: {
-    tensorRefs = {opContext.type_as_EltwiseUnaryCompositeOp()->in()};
-    break;
-  }
-  case ::tt::target::ttnn::OpType::LinearOp: {
-    tensorRefs = {opContext.type_as_LinearOp()->a(),
-                  opContext.type_as_LinearOp()->b(),
-                  opContext.type_as_LinearOp()->bias()};
-    break;
-  }
-  case ::tt::target::ttnn::OpType::MatmulOp: {
-    tensorRefs = {opContext.type_as_MatmulOp()->a(),
-                  opContext.type_as_MatmulOp()->b()};
-    break;
-  }
-  case ::tt::target::ttnn::OpType::MorehCumSumOp: {
-    tensorRefs = {opContext.type_as_MorehCumSumOp()->in()};
-    break;
-  }
-  case ::tt::target::ttnn::OpType::ReductionArgMaxOp: {
-    tensorRefs = {opContext.type_as_ReductionArgMaxOp()->in()};
-    break;
-  }
-  case ::tt::target::ttnn::OpType::ReductionProdOp: {
-    tensorRefs = {opContext.type_as_ReductionProdOp()->in()};
-    break;
-  }
-  case ::tt::target::ttnn::OpType::ReductionOp: {
-    tensorRefs = {opContext.type_as_ReductionOp()->in()};
-    break;
-  }
-  case ::tt::target::ttnn::OpType::EmbeddingOp: {
-    tensorRefs = {opContext.type_as_EmbeddingOp()->input()};
-    break;
-  }
-  case ::tt::target::ttnn::OpType::EmbeddingBackwardOp: {
-    tensorRefs = {opContext.type_as_EmbeddingBackwardOp()->input()};
-    break;
-  }
-  case ::tt::target::ttnn::OpType::SoftmaxOp: {
-    tensorRefs = {opContext.type_as_SoftmaxOp()->in()};
-    break;
-  }
-  case ::tt::target::ttnn::OpType::TransposeOp: {
-    tensorRefs = {opContext.type_as_TransposeOp()->in()};
-    break;
-  }
-  case ::tt::target::ttnn::OpType::PadOp: {
-    tensorRefs = {opContext.type_as_PadOp()->in()};
-    break;
-  }
-  case ::tt::target::ttnn::OpType::ConcatOp: {
-    tensorRefs =
-        convertFbTensorRefsToVector(opContext.type_as_ConcatOp()->inputs());
-    break;
-  }
-  case ::tt::target::ttnn::OpType::PermuteOp: {
-    tensorRefs = {opContext.type_as_PermuteOp()->in()};
-    break;
-  }
-  case ::tt::target::ttnn::OpType::ReshapeOp: {
-    tensorRefs = {opContext.type_as_ReshapeOp()->in()};
-    break;
-  }
-  case ::tt::target::ttnn::OpType::SliceOp: {
-    tensorRefs = {opContext.type_as_SliceOp()->in()};
-    break;
-  }
-  case ::tt::target::ttnn::OpType::RepeatOp: {
-    tensorRefs = {opContext.type_as_RepeatOp()->in()};
-    break;
-  }
-  case ::tt::target::ttnn::OpType::RepeatInterleaveOp: {
-    tensorRefs = {opContext.type_as_RepeatInterleaveOp()->input()};
-    break;
-  }
-  case ::tt::target::ttnn::OpType::Conv2dOp: {
-    tensorRefs = {opContext.type_as_Conv2dOp()->input()};
-    break;
-  }
-  case ::tt::target::ttnn::OpType::ConvTranspose2dOp: {
-    tensorRefs = {opContext.type_as_ConvTranspose2dOp()->input()};
-    break;
-  }
-  case ::tt::target::ttnn::OpType::AllGatherOp: {
-    tensorRefs = {opContext.type_as_AllGatherOp()->in()};
-    break;
-  }
-  case ::tt::target::ttnn::OpType::ReduceScatterOp: {
-    tensorRefs = {opContext.type_as_ReduceScatterOp()->in()};
-    break;
-  }
-  case ::tt::target::ttnn::OpType::CollectivePermuteOp: {
-    tensorRefs = {opContext.type_as_CollectivePermuteOp()->in()};
-    break;
-  }
-  case ::tt::target::ttnn::OpType::MeshShardOp: {
-    tensorRefs = {opContext.type_as_MeshShardOp()->in()};
-    break;
-  }
-  case ::tt::target::ttnn::OpType::UpsampleOp: {
-    tensorRefs = {opContext.type_as_UpsampleOp()->in()};
-    break;
-  }
-  case ::tt::target::ttnn::OpType::CpuOp: {
-    tensorRefs = convertFbTensorRefsToVector(opContext.type_as_CpuOp()->ins());
-    break;
-  }
-  case ::tt::target::ttnn::OpType::DeallocateOp: {
-    tensorRefs = {opContext.type_as_DeallocateOp()->in()};
-    break;
-  }
-  default: {
-    LOG_FATAL("Unsupported operation type");
-  }
-  }
-  return tensorRefs;
-}
-
-std::vector<std::unique_ptr<CallbackTensorBase>>
-getOpInputTensors(OpContext opContextHandle,
-                  CallbackContext programContextHandle) {
-  const auto &programContext =
-      programContextHandle.as<tt::runtime::ttnn::ProgramContext>(
-          DeviceRuntime::TTNN);
-  const ttnn::ProgramTensorPool &tensorPool = programContext.getTensorPool();
-  std::vector<const ::tt::target::ttnn::TensorRef *> tensorRefs =
-      getOpInputTensorRefs(opContextHandle, programContextHandle);
-  std::vector<std::unique_ptr<CallbackTensorBase>> tensors;
-
-  for (const auto &tensorRef : tensorRefs) {
-    if (!tensorPool.contains(tensorRef)) {
+  getMemoryView(Device deviceHandle, int deviceID) {
+    std::unordered_map<tt::runtime::MemoryBufferType, tt::runtime::MemoryView>
+        memoryMap;
+    ::ttnn::MeshDevice &meshDevice =
+        deviceHandle.as<::ttnn::MeshDevice>(DeviceRuntime::TTNN);
+
+    auto *device = meshDevice.get_device(deviceID);
+
+    auto dramMemoryView =
+        ::tt::tt_metal::detail::GetMemoryView(device, ::ttnn::BufferType::DRAM);
+    auto l1MemoryView =
+        ::tt::tt_metal::detail::GetMemoryView(device, ::ttnn::BufferType::L1);
+    auto l1SmallMemoryView = ::tt::tt_metal::detail::GetMemoryView(
+        device, ::ttnn::BufferType::L1_SMALL);
+    auto traceMemoryView = ::tt::tt_metal::detail::GetMemoryView(
+        device, ::ttnn::BufferType::TRACE);
+
+    memoryMap[tt::runtime::MemoryBufferType::DRAM] =
+        createMemoryView(dramMemoryView);
+    memoryMap[tt::runtime::MemoryBufferType::L1] =
+        createMemoryView(l1MemoryView);
+    memoryMap[tt::runtime::MemoryBufferType::L1_SMALL] =
+        createMemoryView(l1SmallMemoryView);
+    memoryMap[tt::runtime::MemoryBufferType::TRACE] =
+        createMemoryView(traceMemoryView);
+
+    return memoryMap;
+  }
+
+  void wait(Event event) {
+    // Nothing to do for ttnn runtime
+    LOG_ASSERT(event.matchesRuntime(DeviceRuntime::TTNN));
+  }
+
+  void wait(::tt::runtime::Tensor tensor) {
+    LOG_ASSERT(tensor.matchesRuntime(DeviceRuntime::TTNN),
+               "Expected ttnn tensor");
+    ::tt::runtime::ttnn::wait(tensor.event);
+  }
+
+  void wait(const std::vector<::tt::runtime::Tensor> &tensors) {
+    for (const ::tt::runtime::Tensor &tensor : tensors) {
+      ::tt::runtime::ttnn::wait(tensor);
+    }
+  }
+
+  std::vector<::tt::runtime::Tensor> toHost(::tt::runtime::Tensor tensor,
+                                            bool untilize) {
+    const ::tt::runtime::ttnn::TTNNTensorWrapper &tensorWrapper =
+        tensor.as<::tt::runtime::ttnn::TTNNTensorWrapper>(DeviceRuntime::TTNN);
+
+    const ::ttnn::Tensor &multiDeviceTensor = tensorWrapper.getTensor();
+    bool shouldRetain = tensorWrapper.shouldRetain();
+
+    std::vector<::tt::runtime::Tensor> hostTensors;
+    std::vector<::ttnn::Tensor> singleTensors =
+        ::ttnn::distributed::get_device_tensors(multiDeviceTensor);
+    for (auto &tensor : singleTensors) {
+      hostTensors.push_back(::tt::runtime::ttnn::toHostSingleTensor(
+          utils::createRuntimeTensorFromTTNN(tensor, shouldRetain), untilize));
+    }
+    return hostTensors;
+  }
+
+  ::tt::runtime::Tensor toLayout(::tt::runtime::Tensor tensor, Device device,
+                                 Layout layout, std::optional<bool> retain) {
+    const LayoutDesc tensorLayoutDesc = LayoutDesc::fromTensor(tensor);
+
+    const LayoutDesc &desiredLayoutDesc =
+        layout.as<LayoutDesc>(DeviceRuntime::TTNN);
+
+    OptionalMeshDeviceRef meshDevice =
+        std::ref(device.as<::ttnn::MeshDevice>(DeviceRuntime::TTNN));
+
+    ::tt::runtime::ttnn::TTNNTensorWrapper &tensorWrapper =
+        tensor.as<::tt::runtime::ttnn::TTNNTensorWrapper>(DeviceRuntime::TTNN);
+
+    const ::ttnn::Tensor &ttnnTensor = tensorWrapper.getTensor();
+    bool shouldRetain = retain.value_or(tensorWrapper.shouldRetain());
+
+    LayoutConverter converter(tensorLayoutDesc, desiredLayoutDesc);
+    ::ttnn::Tensor out = converter.convertTensorLayout(ttnnTensor, meshDevice);
+
+    ::tt::runtime::Tensor result =
+        utils::createRuntimeTensorFromTTNN(out, shouldRetain);
+
+    if (!shouldRetain) {
+      ::tt::runtime::ttnn::deallocateTensor(tensor);
+    }
+    return result;
+  }
+
+  Layout getLayout(Binary executableHandle, std::uint32_t programIndex,
+                   std::uint32_t inputIndex) {
+    const ::tt::target::ttnn::TTNNBinary &fbb =
+        *utils::getBinary(executableHandle);
+    LOG_ASSERT(programIndex < fbb.programs()->size(), "Invalid program index");
+
+    const ::tt::target::ttnn::Program *program =
+        fbb.programs()->Get(programIndex);
+    LOG_ASSERT(inputIndex < program->inputs()->size(), "Invalid input index");
+    const ::tt::target::ttnn::TensorRef *input =
+        program->inputs()->Get(inputIndex);
+    const ::tt::target::ttnn::MemoryConfig *memcfg =
+        input->desc()->layout()->memory_desc()->memory_config();
+
+    ::ttnn::Layout inputLayout = utils::inferLayoutFromTileShape(input);
+    ::ttnn::DataType inputDataType = utils::toTTNNDataType(
+        input->desc()->layout()->memory_desc()->data_type());
+    ::ttnn::StorageType inputStorageType = utils::toTTNNStorageType(
+        input->desc()->layout()->memory_desc()->storage_type());
+
+    std::optional<::ttnn::MemoryConfig> inputMemoryConfig =
+        utils::createMemoryConfigIfNeeded(memcfg);
+    LOG_ASSERT(utils::isOnHost(inputStorageType) ||
+                   inputMemoryConfig.has_value(),
+               "Device tensors must have memory config");
+
+    std::shared_ptr<LayoutDesc> layoutDesc = std::make_shared<LayoutDesc>(
+        inputStorageType, inputLayout, inputDataType, inputMemoryConfig);
+
+    return Layout(std::static_pointer_cast<void>(layoutDesc),
+                  DeviceRuntime::TTNN);
+  }
+
+  void memcpy(void *dst, ::tt::runtime::Tensor src) {
+    const ::ttnn::Tensor &srcTensor =
+        src.as<::tt::runtime::ttnn::TTNNTensorWrapper>(DeviceRuntime::TTNN)
+            .getTensor();
+    if (utils::isOnHost(srcTensor.storage_type())) {
+      const void *srcPtr = utils::getRawHostDataPtr(srcTensor);
+      size_t size = srcTensor.volume() * srcTensor.element_size();
+      std::memcpy(dst, srcPtr, size);
+    } else {
+      ::tt::tt_metal::memcpy(dst, srcTensor);
+    }
+  }
+
+  void memcpy(::tt::runtime::Tensor dst, ::tt::runtime::Tensor src) {
+    ::ttnn::Tensor &dstTensor =
+        dst.as<::tt::runtime::ttnn::TTNNTensorWrapper>(DeviceRuntime::TTNN)
+            .getTensor();
+    const ::ttnn::Tensor &srcTensor =
+        src.as<::tt::runtime::ttnn::TTNNTensorWrapper>(DeviceRuntime::TTNN)
+            .getTensor();
+    LOG_ASSERT(srcTensor.volume() * srcTensor.element_size() ==
+                   dstTensor.volume() * dstTensor.element_size(),
+               "Input output tensor size mismatch in memcpy: ",
+               srcTensor.volume(), " * ", srcTensor.element_size(),
+               " != ", dstTensor.volume(), " * ", dstTensor.element_size());
+    if (utils::isOnHost(srcTensor.storage_type()) &&
+        utils::isOnHost(dstTensor.storage_type())) {
+      void *dstPtr = utils::getRawHostDataPtr(dstTensor);
+      const void *srcPtr = utils::getRawHostDataPtr(srcTensor);
+      size_t size = srcTensor.volume() * srcTensor.element_size();
+      std::memcpy(dstPtr, srcPtr, size);
+    } else {
+      ::tt::tt_metal::memcpy(dstTensor, srcTensor);
+    }
+  }
+
+  void deallocateTensor(::tt::runtime::Tensor & tensor, bool force) {
+    ::ttnn::Tensor &ttnnTensor =
+        tensor.as<::tt::runtime::ttnn::TTNNTensorWrapper>(DeviceRuntime::TTNN)
+            .getTensor();
+    ::ttnn::deallocate(ttnnTensor, force);
+  }
+
+  std::string getOpDebugString(OpContext opContextHandle) {
+    const auto &opContext =
+        opContextHandle.as<::tt::target::ttnn::Operation>(DeviceRuntime::TTNN);
+    return std::string(opContext.debug_info()->c_str());
+  }
+
+  std::string getOpLocInfo(OpContext opContextHandle) {
+    const auto &opContext =
+        opContextHandle.as<::tt::target::ttnn::Operation>(DeviceRuntime::TTNN);
+    return std::string(opContext.loc_info()->c_str());
+  }
+
+  std::optional<const ::tt::target::ttnn::TensorRef *> getOpOutputTensorRef(
+      OpContext opContextHandle, CallbackContext programContextHandle) {
+    const auto &programContext =
+        programContextHandle.as<tt::runtime::ttnn::ProgramContext>(
+            DeviceRuntime::TTNN);
+    const auto &opContext =
+        opContextHandle.as<::tt::target::ttnn::Operation>(DeviceRuntime::TTNN);
+    const ttnn::ProgramTensorPool &tensorPool = programContext.getTensorPool();
+    std::optional<const ::tt::target::ttnn::TensorRef *> tensorRef =
+        std::nullopt;
+
+    switch (opContext.type_type()) {
+    case ::tt::target::ttnn::OpType::ToMemoryConfigOp: {
+      tensorRef = opContext.type_as_ToMemoryConfigOp()->out();
+      break;
+    }
+    case ::tt::target::ttnn::OpType::ToLayoutOp: {
+      tensorRef = opContext.type_as_ToLayoutOp()->out();
+      break;
+    }
+    case ::tt::target::ttnn::OpType::ToDTypeOp: {
+      tensorRef = opContext.type_as_ToDTypeOp()->out();
+      break;
+    }
+    case ::tt::target::ttnn::OpType::TypecastOp: {
+      tensorRef = opContext.type_as_TypecastOp()->out();
+      break;
+    }
+    case ::tt::target::ttnn::OpType::ToDeviceOp: {
+      tensorRef = opContext.type_as_ToDeviceOp()->out();
+      break;
+    }
+    case ::tt::target::ttnn::OpType::FromDeviceOp: {
+      tensorRef = opContext.type_as_FromDeviceOp()->out();
+      break;
+    }
+    case ::tt::target::ttnn::OpType::EmptyOp: {
+      tensorRef = opContext.type_as_EmptyOp()->out();
+      break;
+    }
+    case ::tt::target::ttnn::OpType::NamedFullOp: {
+      tensorRef = opContext.type_as_NamedFullOp()->out();
+      break;
+    }
+    case ::tt::target::ttnn::OpType::FullOp: {
+      tensorRef = opContext.type_as_FullOp()->out();
+      break;
+    }
+    case ::tt::target::ttnn::OpType::EltwiseBinaryOp: {
+      tensorRef = opContext.type_as_EltwiseBinaryOp()->out();
+      break;
+    }
+    case ::tt::target::ttnn::OpType::EltwiseBinaryCompositeOp: {
+      tensorRef = opContext.type_as_EltwiseBinaryCompositeOp()->out();
+      break;
+    }
+    case ::tt::target::ttnn::OpType::EltwiseTernaryWhereOp: {
+      tensorRef = opContext.type_as_EltwiseTernaryWhereOp()->out();
+      break;
+    }
+    case ::tt::target::ttnn::OpType::EltwiseQuantizationOp: {
+      tensorRef = opContext.type_as_EltwiseQuantizationOp()->out();
+      break;
+    }
+    case ::tt::target::ttnn::OpType::EltwiseUnaryOp: {
+      tensorRef = opContext.type_as_EltwiseUnaryOp()->out();
+      break;
+    }
+    case ::tt::target::ttnn::OpType::EltwiseUnaryCompositeOp: {
+      tensorRef = opContext.type_as_EltwiseUnaryCompositeOp()->out();
+      break;
+    }
+    case ::tt::target::ttnn::OpType::LinearOp: {
+      tensorRef = opContext.type_as_LinearOp()->out();
+      break;
+    }
+    case ::tt::target::ttnn::OpType::MatmulOp: {
+      tensorRef = opContext.type_as_MatmulOp()->out();
+      break;
+    }
+    case ::tt::target::ttnn::OpType::MorehCumSumOp: {
+      tensorRef = opContext.type_as_MorehCumSumOp()->out();
+      break;
+    }
+    case ::tt::target::ttnn::OpType::ReductionArgMaxOp: {
+      tensorRef = opContext.type_as_ReductionArgMaxOp()->out();
+      break;
+    }
+    case ::tt::target::ttnn::OpType::ReductionProdOp: {
+      tensorRef = opContext.type_as_ReductionProdOp()->out();
+      break;
+    }
+    case ::tt::target::ttnn::OpType::ReductionOp: {
+      tensorRef = opContext.type_as_ReductionOp()->out();
+      break;
+    }
+    case ::tt::target::ttnn::OpType::EmbeddingOp: {
+      tensorRef = opContext.type_as_EmbeddingOp()->out();
+      break;
+    }
+    case ::tt::target::ttnn::OpType::EmbeddingBackwardOp: {
+      tensorRef = opContext.type_as_EmbeddingBackwardOp()->out();
+      break;
+    }
+    case ::tt::target::ttnn::OpType::SoftmaxOp: {
+      tensorRef = opContext.type_as_SoftmaxOp()->out();
+      break;
+    }
+    case ::tt::target::ttnn::OpType::TransposeOp: {
+      tensorRef = opContext.type_as_TransposeOp()->out();
+      break;
+    }
+    case ::tt::target::ttnn::OpType::PadOp: {
+      tensorRef = opContext.type_as_PadOp()->out();
+      break;
+    }
+    case ::tt::target::ttnn::OpType::ConcatOp: {
+      tensorRef = opContext.type_as_ConcatOp()->out();
+      break;
+    }
+    case ::tt::target::ttnn::OpType::PermuteOp: {
+      tensorRef = opContext.type_as_PermuteOp()->out();
+      break;
+    }
+    case ::tt::target::ttnn::OpType::ReshapeOp: {
+      tensorRef = opContext.type_as_ReshapeOp()->out();
+      break;
+    }
+    case ::tt::target::ttnn::OpType::SliceOp: {
+      tensorRef = opContext.type_as_SliceOp()->out();
+      break;
+    }
+    case ::tt::target::ttnn::OpType::RepeatOp: {
+      tensorRef = opContext.type_as_RepeatOp()->out();
+      break;
+    }
+    case ::tt::target::ttnn::OpType::RepeatInterleaveOp: {
+      tensorRef = opContext.type_as_RepeatInterleaveOp()->out();
+      break;
+    }
+    case ::tt::target::ttnn::OpType::Conv2dOp: {
+      tensorRef = opContext.type_as_Conv2dOp()->out();
+      break;
+    }
+    case ::tt::target::ttnn::OpType::ConvTranspose2dOp: {
+      tensorRef = opContext.type_as_ConvTranspose2dOp()->out();
+      break;
+    }
+    case ::tt::target::ttnn::OpType::Pool2dOp: {
+      tensorRef = opContext.type_as_Pool2dOp()->out();
+      break;
+    }
+    case ::tt::target::ttnn::OpType::AllGatherOp: {
+      tensorRef = opContext.type_as_AllGatherOp()->out();
+      break;
+    }
+    case ::tt::target::ttnn::OpType::ReduceScatterOp: {
+      tensorRef = opContext.type_as_ReduceScatterOp()->out();
+      break;
+    }
+    case ::tt::target::ttnn::OpType::CollectivePermuteOp: {
+      tensorRef = opContext.type_as_CollectivePermuteOp()->out();
+      break;
+    }
+    case ::tt::target::ttnn::OpType::MeshShardOp: {
+      tensorRef = opContext.type_as_MeshShardOp()->out();
+      break;
+    }
+    case ::tt::target::ttnn::OpType::ArangeOp: {
+      tensorRef = opContext.type_as_ArangeOp()->out();
+      break;
+    }
+    case ::tt::target::ttnn::OpType::UpsampleOp: {
+      tensorRef = opContext.type_as_UpsampleOp()->out();
+      break;
+    }
+    case ::tt::target::ttnn::OpType::CpuOp: {
+      tensorRef = opContext.type_as_CpuOp()->out();
+      break;
+    }
+    case ::tt::target::ttnn::OpType::ConstantOp: {
+      tensorRef = opContext.type_as_ConstantOp()->out();
+      break;
+    }
+    case ::tt::target::ttnn::OpType::FillCacheOp: {
+      tensorRef = opContext.type_as_FillCacheOp()->cache();
+      break;
+    }
+    case ::tt::target::ttnn::OpType::UpdateCacheOp: {
+      tensorRef = opContext.type_as_UpdateCacheOp()->cache();
+      break;
+    }
+    case ::tt::target::ttnn::OpType::GetDeviceOp:
+    case ::tt::target::ttnn::OpType::DeallocateOp: {
+      LOG_WARNING("getting output tensor is not supported for ",
+                  ::tt::target::ttnn::EnumNamesOpType()[static_cast<size_t>(
+                      opContext.type_type())]);
+      return std::nullopt;
+    }
+    default: {
+      LOG_FATAL("Unsupported operation type");
+    }
+    }
+
+    if (tensorRef.has_value() && tensorPool.contains(tensorRef.value())) {
+      return tensorRef;
+    } else {
       LOG_WARNING("Output tensor not found in tensor pool");
-      tensors.push_back(std::make_unique<CallbackTensor>());
-      continue;
-    }
-    const auto &inPtr = &tensorPool.getTTNNTensorAndValidate(tensorRef);
+      return std::nullopt;
+    }
+  }
+
+  std::unique_ptr<CallbackTensorBase> getOpOutputTensor(
+      OpContext opContextHandle, CallbackContext programContextHandle) {
+    const auto &tensorRefPtr =
+        getOpOutputTensorRef(opContextHandle, programContextHandle);
+
+    if (!tensorRefPtr.has_value()) {
+      LOG_WARNING("Output tensor not found in tensor pool");
+      return std::make_unique<CallbackTensor>();
+    }
+
+    const auto &programContext =
+        programContextHandle.as<tt::runtime::ttnn::ProgramContext>(
+            DeviceRuntime::TTNN);
+    const ttnn::ProgramTensorPool &tensorPool = programContext.getTensorPool();
+
+    if (!tensorPool.contains(tensorRefPtr.value())) {
+      LOG_WARNING("Output tensor not found in tensor pool");
+      return std::make_unique<CallbackTensor>();
+    }
+
+    const auto &outPtr =
+        &tensorPool.getTTNNTensorAndValidate(tensorRefPtr.value());
 
     std::shared_ptr<::ttnn::Tensor> hostTensor =
         std::make_shared<::ttnn::Tensor>(::ttnn::to_layout(
-            ::ttnn::from_device(*inPtr), ::ttnn::Layout::ROW_MAJOR,
+            ::ttnn::from_device(*outPtr), ::ttnn::Layout::ROW_MAJOR,
             std::nullopt, std::nullopt,
             static_cast<::ttnn::IDevice *>(nullptr)));
 
-    const void *tensorRefPtr = reinterpret_cast<const void *>(tensorRef);
-    tensors.push_back(std::make_unique<CallbackTensor>(
-        ::tt::runtime::Tensor(std::move(hostTensor), nullptr,
-                              DeviceRuntime::TTNN),
-        tensorRefPtr, nullptr, DeviceRuntime::TTNN));
-  }
-  return tensors;
-}
-
-std::vector<::tt::runtime::Tensor>
-submit(Device deviceHandle, Binary executableHandle, std::uint32_t programIndex,
-       std::vector<::tt::runtime::Tensor> &inputs) {
-
-  std::shared_ptr<::ttnn::MeshDevice> meshDevice =
-      deviceHandle.asSharedPtr<::ttnn::MeshDevice>(DeviceRuntime::TTNN);
-
-  std::vector<::tt::runtime::Tensor> outputs = ::tt::runtime::ttnn::runProgram(
-      std::move(meshDevice), executableHandle, programIndex, inputs);
-
-  return outputs;
-}
-
-std::vector<Tensor> runProgram(std::shared_ptr<::ttnn::MeshDevice> meshDevice,
-                               Binary executableHandle,
-                               std::uint32_t programIndex,
-                               std::vector<::tt::runtime::Tensor> &inputs) {
-  const ::tt::target::ttnn::TTNNBinary &fbb =
-      *utils::getBinary(executableHandle);
-  const ::tt::target::ttnn::Program *program =
-      fbb.programs()->Get(programIndex);
-  ProgramExecutor executor(program, executableHandle, inputs,
-                           std::move(meshDevice), programIndex);
-  executor.execute();
-  std::vector<::tt::runtime::Tensor> outputTensors =
-      executor.gatherOutputTensors();
-  return outputTensors;
-}
+    return std::make_unique<CallbackTensor>(
+        ::tt::runtime::Tensor(std::static_pointer_cast<void>(hostTensor),
+                              nullptr, DeviceRuntime::TTNN),
+        tensorRefPtr.value(), nullptr, DeviceRuntime::TTNN);
+  }
+
+  std::vector<const tt::target::ttnn::TensorRef *> convertFbTensorRefsToVector(
+      const flatbuffers::Vector<
+          flatbuffers::Offset<tt::target::ttnn::TensorRef>> *fbVector) {
+    std::vector<const tt::target::ttnn::TensorRef *> stdVector;
+    if (!fbVector) {
+      return stdVector;
+    }
+    stdVector.reserve(fbVector->size());
+    for (size_t i = 0; i < fbVector->size(); i++) {
+      stdVector.push_back(fbVector->Get(i));
+    }
+    return stdVector;
+  }
+
+  std::vector<const ::tt::target::ttnn::TensorRef *> getOpInputTensorRefs(
+      OpContext opContextHandle, CallbackContext programContextHandle) {
+
+    const auto &opContext =
+        opContextHandle.as<::tt::target::ttnn::Operation>(DeviceRuntime::TTNN);
+
+    std::vector<const ::tt::target::ttnn::TensorRef *> tensorRefs;
+
+    switch (opContext.type_type()) {
+    case ::tt::target::ttnn::OpType::ArangeOp: {
+      tensorRefs = {};
+      break;
+    }
+    case ::tt::target::ttnn::OpType::EmptyOp: {
+      tensorRefs = {};
+      break;
+    }
+    case ::tt::target::ttnn::OpType::GetDeviceOp: {
+      tensorRefs = {};
+      break;
+    }
+    case ::tt::target::ttnn::OpType::FullOp: {
+      tensorRefs = {};
+      break;
+    }
+    case ::tt::target::ttnn::OpType::ConstantOp: {
+      tensorRefs = {opContext.type_as_ConstantOp()->out()};
+      tensorRefs = {};
+      break;
+    }
+    case ::tt::target::ttnn::OpType::ToMemoryConfigOp: {
+      tensorRefs = {opContext.type_as_ToMemoryConfigOp()->in0()};
+      break;
+    }
+    case ::tt::target::ttnn::OpType::ToLayoutOp: {
+      tensorRefs = {opContext.type_as_ToLayoutOp()->in()};
+      break;
+    }
+    case ::tt::target::ttnn::OpType::ToDTypeOp: {
+      tensorRefs = {opContext.type_as_ToDTypeOp()->in()};
+      break;
+    }
+    case ::tt::target::ttnn::OpType::TypecastOp: {
+      tensorRefs = {opContext.type_as_TypecastOp()->in()};
+      break;
+    }
+    case ::tt::target::ttnn::OpType::ToDeviceOp: {
+      tensorRefs = {opContext.type_as_ToDeviceOp()->in()};
+      break;
+    }
+    case ::tt::target::ttnn::OpType::FromDeviceOp: {
+      tensorRefs = {opContext.type_as_FromDeviceOp()->in()};
+      break;
+    }
+    case ::tt::target::ttnn::OpType::EltwiseBinaryOp: {
+      tensorRefs = {opContext.type_as_EltwiseBinaryOp()->lhs(),
+                    opContext.type_as_EltwiseBinaryOp()->rhs()};
+      break;
+    }
+    case ::tt::target::ttnn::OpType::EltwiseBinaryCompositeOp: {
+      tensorRefs = {opContext.type_as_EltwiseBinaryCompositeOp()->lhs(),
+                    opContext.type_as_EltwiseBinaryCompositeOp()->rhs()};
+      break;
+    }
+    case ::tt::target::ttnn::OpType::EltwiseTernaryWhereOp: {
+      tensorRefs = {opContext.type_as_EltwiseTernaryWhereOp()->first(),
+                    opContext.type_as_EltwiseTernaryWhereOp()->second(),
+                    opContext.type_as_EltwiseTernaryWhereOp()->third()};
+      break;
+    }
+    case ::tt::target::ttnn::OpType::EltwiseQuantizationOp: {
+      tensorRefs = {opContext.type_as_EltwiseQuantizationOp()->in()};
+      break;
+    }
+    case ::tt::target::ttnn::OpType::EltwiseUnaryOp: {
+      tensorRefs = {opContext.type_as_EltwiseUnaryOp()->in()};
+      break;
+    }
+    case ::tt::target::ttnn::OpType::EltwiseUnaryCompositeOp: {
+      tensorRefs = {opContext.type_as_EltwiseUnaryCompositeOp()->in()};
+      break;
+    }
+    case ::tt::target::ttnn::OpType::LinearOp: {
+      tensorRefs = {opContext.type_as_LinearOp()->a(),
+                    opContext.type_as_LinearOp()->b(),
+                    opContext.type_as_LinearOp()->bias()};
+      break;
+    }
+    case ::tt::target::ttnn::OpType::MatmulOp: {
+      tensorRefs = {opContext.type_as_MatmulOp()->a(),
+                    opContext.type_as_MatmulOp()->b()};
+      break;
+    }
+    case ::tt::target::ttnn::OpType::MorehCumSumOp: {
+      tensorRefs = {opContext.type_as_MorehCumSumOp()->in()};
+      break;
+    }
+    case ::tt::target::ttnn::OpType::ReductionArgMaxOp: {
+      tensorRefs = {opContext.type_as_ReductionArgMaxOp()->in()};
+      break;
+    }
+    case ::tt::target::ttnn::OpType::ReductionProdOp: {
+      tensorRefs = {opContext.type_as_ReductionProdOp()->in()};
+      break;
+    }
+    case ::tt::target::ttnn::OpType::ReductionOp: {
+      tensorRefs = {opContext.type_as_ReductionOp()->in()};
+      break;
+    }
+    case ::tt::target::ttnn::OpType::EmbeddingOp: {
+      tensorRefs = {opContext.type_as_EmbeddingOp()->input()};
+      break;
+    }
+    case ::tt::target::ttnn::OpType::EmbeddingBackwardOp: {
+      tensorRefs = {opContext.type_as_EmbeddingBackwardOp()->input()};
+      break;
+    }
+    case ::tt::target::ttnn::OpType::SoftmaxOp: {
+      tensorRefs = {opContext.type_as_SoftmaxOp()->in()};
+      break;
+    }
+    case ::tt::target::ttnn::OpType::TransposeOp: {
+      tensorRefs = {opContext.type_as_TransposeOp()->in()};
+      break;
+    }
+    case ::tt::target::ttnn::OpType::PadOp: {
+      tensorRefs = {opContext.type_as_PadOp()->in()};
+      break;
+    }
+    case ::tt::target::ttnn::OpType::ConcatOp: {
+      tensorRefs =
+          convertFbTensorRefsToVector(opContext.type_as_ConcatOp()->inputs());
+      break;
+    }
+    case ::tt::target::ttnn::OpType::PermuteOp: {
+      tensorRefs = {opContext.type_as_PermuteOp()->in()};
+      break;
+    }
+    case ::tt::target::ttnn::OpType::ReshapeOp: {
+      tensorRefs = {opContext.type_as_ReshapeOp()->in()};
+      break;
+    }
+    case ::tt::target::ttnn::OpType::SliceOp: {
+      tensorRefs = {opContext.type_as_SliceOp()->in()};
+      break;
+    }
+    case ::tt::target::ttnn::OpType::RepeatOp: {
+      tensorRefs = {opContext.type_as_RepeatOp()->in()};
+      break;
+    }
+    case ::tt::target::ttnn::OpType::RepeatInterleaveOp: {
+      tensorRefs = {opContext.type_as_RepeatInterleaveOp()->input()};
+      break;
+    }
+    case ::tt::target::ttnn::OpType::Conv2dOp: {
+      tensorRefs = {opContext.type_as_Conv2dOp()->input()};
+      break;
+    }
+    case ::tt::target::ttnn::OpType::ConvTranspose2dOp: {
+      tensorRefs = {opContext.type_as_ConvTranspose2dOp()->input()};
+      break;
+    }
+    case ::tt::target::ttnn::OpType::AllGatherOp: {
+      tensorRefs = {opContext.type_as_AllGatherOp()->in()};
+      break;
+    }
+    case ::tt::target::ttnn::OpType::ReduceScatterOp: {
+      tensorRefs = {opContext.type_as_ReduceScatterOp()->in()};
+      break;
+    }
+    case ::tt::target::ttnn::OpType::CollectivePermuteOp: {
+      tensorRefs = {opContext.type_as_CollectivePermuteOp()->in()};
+      break;
+    }
+    case ::tt::target::ttnn::OpType::MeshShardOp: {
+      tensorRefs = {opContext.type_as_MeshShardOp()->in()};
+      break;
+    }
+    case ::tt::target::ttnn::OpType::UpsampleOp: {
+      tensorRefs = {opContext.type_as_UpsampleOp()->in()};
+      break;
+    }
+    case ::tt::target::ttnn::OpType::CpuOp: {
+      tensorRefs =
+          convertFbTensorRefsToVector(opContext.type_as_CpuOp()->ins());
+      break;
+    }
+    case ::tt::target::ttnn::OpType::DeallocateOp: {
+      tensorRefs = {opContext.type_as_DeallocateOp()->in()};
+      break;
+    }
+    default: {
+      LOG_FATAL("Unsupported operation type");
+    }
+    }
+    return tensorRefs;
+  }
+
+  std::vector<std::unique_ptr<CallbackTensorBase>> getOpInputTensors(
+      OpContext opContextHandle, CallbackContext programContextHandle) {
+    const auto &programContext =
+        programContextHandle.as<tt::runtime::ttnn::ProgramContext>(
+            DeviceRuntime::TTNN);
+    const ttnn::ProgramTensorPool &tensorPool = programContext.getTensorPool();
+    std::vector<const ::tt::target::ttnn::TensorRef *> tensorRefs =
+        getOpInputTensorRefs(opContextHandle, programContextHandle);
+    std::vector<std::unique_ptr<CallbackTensorBase>> tensors;
+
+    for (const auto &tensorRef : tensorRefs) {
+      if (!tensorPool.contains(tensorRef)) {
+        LOG_WARNING("Output tensor not found in tensor pool");
+        tensors.push_back(std::make_unique<CallbackTensor>());
+        continue;
+      }
+      const auto &inPtr = &tensorPool.getTTNNTensorAndValidate(tensorRef);
+
+      std::shared_ptr<::ttnn::Tensor> hostTensor =
+          std::make_shared<::ttnn::Tensor>(::ttnn::to_layout(
+              ::ttnn::from_device(*inPtr), ::ttnn::Layout::ROW_MAJOR,
+              std::nullopt, std::nullopt,
+              static_cast<::ttnn::IDevice *>(nullptr)));
+
+      const void *tensorRefPtr = reinterpret_cast<const void *>(tensorRef);
+      tensors.push_back(std::make_unique<CallbackTensor>(
+          ::tt::runtime::Tensor(std::move(hostTensor), nullptr,
+                                DeviceRuntime::TTNN),
+          tensorRefPtr, nullptr, DeviceRuntime::TTNN));
+    }
+    return tensors;
+  }
+
+  std::vector<::tt::runtime::Tensor> submit(
+      Device deviceHandle, Binary executableHandle, std::uint32_t programIndex,
+      std::vector<::tt::runtime::Tensor> & inputs) {
+
+    std::shared_ptr<::ttnn::MeshDevice> meshDevice =
+        deviceHandle.asSharedPtr<::ttnn::MeshDevice>(DeviceRuntime::TTNN);
+
+    std::vector<::tt::runtime::Tensor> outputs =
+        ::tt::runtime::ttnn::runProgram(std::move(meshDevice), executableHandle,
+                                        programIndex, inputs);
+
+    return outputs;
+  }
+
+  std::vector<Tensor> runProgram(
+      std::shared_ptr<::ttnn::MeshDevice> meshDevice, Binary executableHandle,
+      std::uint32_t programIndex, std::vector<::tt::runtime::Tensor> & inputs) {
+    const ::tt::target::ttnn::TTNNBinary &fbb =
+        *utils::getBinary(executableHandle);
+    const ::tt::target::ttnn::Program *program =
+        fbb.programs()->Get(programIndex);
+    ProgramExecutor executor(program, executableHandle, inputs,
+                             std::move(meshDevice), programIndex);
+    executor.execute();
+    std::vector<::tt::runtime::Tensor> outputTensors =
+        executor.gatherOutputTensors();
+    return outputTensors;
+  }
 
 } // namespace tt::runtime::ttnn