# SPDX-FileCopyrightText: (c) 2024 Tenstorrent AI ULC
#
# SPDX-License-Identifier: Apache-2.0

import os
import inspect
import torch
import pytest
from typing import Callable, List, Optional, Tuple, Union, Literal, Dict

from ttmlir import optimizer_overrides
from ttmlir.dialects import func
from ttmlir.ir import *
from ttmlir.passmanager import PassManager
from ttmlir.passes import (
    tt_populate_argument_types,
    ttir_to_ttnn_backend_pipeline,
    ttnn_to_flatbuffer_file,
    ttir_to_ttmetal_backend_pipeline,
    ttmetal_to_flatbuffer_file,
    MLIRModuleLogger,
)

from .apis import Shape, TTIRBuilder, TypeInfo, OutputLayoutConfig, Conv2dConfig

TT_MLIR_HOME = os.environ.get("TT_MLIR_HOME", "")

# Default output to the current directory from where this module is being invoked
OUTPUT_PATH = ""

OPTIMIZATION_POLICIES = {
    "Optimizer Disabled": False,
    "DF Sharding": optimizer_overrides.MemoryLayoutAnalysisPolicyType.DFSharding,
    "Greedy L1 Interleaved": optimizer_overrides.MemoryLayoutAnalysisPolicyType.GreedyL1Interleaved,
    "BF Interleaved": optimizer_overrides.MemoryLayoutAnalysisPolicyType.BFInterleaved,
}


class Marks:
    """
    Convenience class for adding pytest marks.

    Example
    -------
    >>> skip_test = Marks(pytest.mark.skip)
    >>> test_case | skip_test  # Marks test_case to be skipped
    """

    def __init__(self, *marks):
        """
        Initialize with pytest marks.

        Parameters
        ----------
        *marks : tuple
            Variable number of pytest.mark objects
        """
        self.marks = marks

    def __ror__(self, lhs):
        """
        Apply marks to a test parameter.

        Parameters
        ----------
        lhs : Any
            Test parameter to mark

        Returns
        -------
        pytest.param
            Marked test parameter
        """
        return pytest.param(lhs, marks=self.marks)


#  ----- General Purpose Helpers - Could Be Used In Other Files -----


def shape_str(shape):
    """
    Converts shape tuple to string.

    Parameters
    ----------
    shape : *Union[Tuple[int, ...], List[int]]*
        Shape to convert to string

    Returns
    -------
    str
        String representation of the shape (e.g., '32x32' for shape (32, 32))
    """
    return "x".join(map(str, shape))


def set_output_path(path):
    """
    Sets global output path.

    Parameters
    ----------
    path : str
        Path to set as output directory
    """
    global OUTPUT_PATH
    if not os.path.exists(path):
        raise ValueError(f"The provided path '{path}' is not a valid path.")
    OUTPUT_PATH = path


def get_target_path(output_path, filename, target):
    """
    Gets target file path.

    Parameters
    ----------
    output_path : str
        Base output directory
    filename : str
        Name of the file
    target : str
        Target subdirectory name

    Returns
    -------
    str
        Full path to the target file
    """
    target_dir = os.path.join(output_path, target)
    if not os.path.exists(target_dir):
        os.makedirs(target_dir)
    return os.path.join(target_dir, filename)


def create_custom_pipeline_fn(
    pipeline: str, verify: bool = True, print_ir: Union[bool, str] = False
) -> Callable:
    """
    Creates a custom pipeline function.

    Parameters
    ----------
    pipeline : str
        Pipeline string specification
    verify : bool, optional
        Whether to enable verification (default: True)
    print_ir : *Union[bool, str]*, optional
        If True or a path string, enables IR printing (default: False)

    Returns
    -------
    Callable
        Function that runs the custom pipeline on a module
    """

    def wrapper(module, device_register_options):
        register_device = "ttcore-register-device"
        if device_register_options:
            register_device = f"{register_device}{{{device_register_options}}}"

        pipeline_str = f"builtin.module({','.join([register_device, pipeline])})"
        with module.context:
            pm = PassManager.parse(pipeline_str)
            pm.enable_verifier(verify)
            print("Running custom pipeline:", pm)
            if print_ir:
                print_ir_path = print_ir if isinstance(print_ir, str) else None
                pm.enable_ir_printing(tree_printing_dir_path=print_ir_path)
            pm.run(module.operation)

    return wrapper


def optimizations_to_str(optimization_policy, builder):
    override_handler = optimizer_overrides.OptimizerOverridesHandler()
    # Parse optimization policy from optimization_options.
    if optimization_policy:
        if optimization_policy not in OPTIMIZATION_POLICIES:
            raise ValueError(
                f"Invalid optimization policy selected: {optimization_policy}"
            )
        if optimization_policy == "Optimizer Disabled":
            override_handler.set_enable_optimizer(False)
        else:
            override_handler.set_enable_optimizer(True)
            override_handler.set_enable_memory_layout_analysis(True)
            override_handler.set_memory_layout_analysis_policy(
                OPTIMIZATION_POLICIES[optimization_policy]
            )
    else:
        override_handler.set_enable_optimizer(True)
        override_handler.set_enable_memory_layout_analysis(False)

    # Add any op-level overrides to override_handler
    for op_loc, param in builder._get_output_layout_params().items():
        override_handler.add_output_layout_override(op_loc, param)
    for op_loc, param in builder._get_conv2d_config_params().items():
        override_handler.add_conv2d_config_override(op_loc, param)
    return override_handler.to_string()


def build_mlir_module(
    fn: Callable,
    inputs_shapes: List[Shape],
    inputs_types: Optional[List[Union[torch.dtype, TypeInfo]]] = None,
    mesh_shape: Optional[Tuple[int, int]] = None,
    module_dump: bool = False,
    base: Optional[str] = None,
    output_root: str = ".",
):
    """
    Define a MLIR module specified as a python function.

    It will wrap `fn` in a MLIR FuncOp and then wrap that in a MLIR
    module, and finally tie arguments of that FuncOp to test function inputs. It will
    also pass a `TTIRBuilder` object as the last argument of test function.

    Parameters
    ----------
    fn : Callable
        Python function to be converted to MLIR

    inputs_shapes : *List[Shape]*
        Shapes of the respective ranked tensor inputs of the test function.

    inputs_types: *Optional[List[Union[torch.dtype, TypeInfo]]]*
        Data types of the input tensors

    mesh_shape: *Optional[Tuple[int, int]]*
        A list that contains shape of the mesh to be applied on ttir to ttnn
        conversion path.

    module_dump : bool
        Set to True to print out generated MLIR module.

    golden_dump : bool
        Set to True to dump golden info to flatbuffer file.

    base : *Optional[str]*
        Output file name

    output_root: str = ".",
        Output file path

    Returns
    -------
    Module
        MLIR module containing MLIR op graph defined by `fn`

    Example
    -------
    >>> def test_add(in0: Operand, in1: Operand, builder: TTIRBuilder):
    ...     return builder.add(in0, in1)
    ...
    >>> build_mlir_module(test_add, ((32, 32), (32, 32)))

    This returns:

    .. code-block:: mlir

        #any = #ttcore.operand_constraint<...>
        module {
            func.func @test_add(
                %arg0: tensor<32x32xf32>,
                %arg1: tensor<32x32xf32>
            ) -> tensor<32x32xf32> {
                %0 = ttir.empty() : tensor<32x32xf32>
                %1 = "ttir.add"(%arg0, %arg1, %0) ...
                return %1 : tensor<32x32xf32>
            }
        }

    Check out:
    https://github.com/llvm/llvm-project/blob/main/mlir/test/python/dialects/tensor.py
    """

    ctx = Context()

    # Grab the location of the test function in python for later debugging
    try:
        fname = inspect.getfile(fn)
        line_no = inspect.getsourcelines(fn)[1]
        loc = Location.file(fname, line_no, 0, ctx)
    except (OSError, TypeError):
        loc = Location.unknown(ctx)

    # Instantiate builder which is passed as the last argument to
    # `fn` so the user can use it to build ops.
    builder = TTIRBuilder(ctx, loc)

    # deliver mesh_shape to TTIRBuilder
    # TTIR itself does not require mesh_shape information; however, it is needed to generate the golden tensor.
    if mesh_shape is not None:
        builder.set_mesh_shape(mesh_shape)

    # Default to all f32s
    if inputs_types is None:
        inputs_types = [torch.float32] * len(inputs_shapes)

    assert inputs_types is not None and len(inputs_shapes) == len(inputs_types)
    with ctx, loc:
        fn_input_types = [
            builder.ranked_tensor_type(
                shape,
                builder.get_type_from_torch_dtype(
                    dtype if isinstance(dtype, torch.dtype) else dtype
                ),
            )
            for (shape, dtype) in zip(inputs_shapes, inputs_types)
        ]

        # Wrap everything in a mlir module.
        module = Module.create()
        with InsertionPoint(module.body):
            # Wrap everything in a mlir function.
            @func.func(*fn_input_types, name=fn.__name__)
            def decorated_func(*inputs):
                # Randomly generate golden tensors for function inputs.
                input_goldens = []
                for index, (operand, dtype) in enumerate(zip(inputs, inputs_types)):
                    input_goldens.append(
                        builder.generate_input_golden(operand, dtype, index).tensor
                    )
                result = fn(*inputs, builder=builder)
                output_ops = result if hasattr(result, "__iter__") else (result,)
                output_goldens = [builder._get_golden_tensor(op) for op in output_ops]
                builder.set_graph_input_output(input_goldens, output_goldens)
                return result

        print(f"`{fn.__name__}` sucessfully transformed into a MLIR module.")

        base = fn.__name__ if base is None else base

        filename = get_target_path(output_root, base + "_ttir.mlir", "ttir")

        if module_dump:
            with open(filename, "w") as f:
                f.write(module.operation.get_asm(enable_debug_info=True))
            print(module.operation.get_asm(enable_debug_info=True))

        return module, builder


def run_pipeline(
    module,
    builder: TTIRBuilder,
    pipeline_fn: Callable = ttir_to_ttnn_backend_pipeline,
<<<<<<< HEAD
    pipeline_options: List[str] = [],
=======
    pipeline_options: Optional[List[str]] = None,
>>>>>>> 1f3b1401
    dump_to_file: bool = True,
    output_file_name: str = "test.mlir",
    system_desc_path: Optional[str] = None,
    mesh_shape: Optional[Tuple[int, int]] = None,
    argument_types_string: Optional[str] = None,
    optimization_policy: str = "",
):
    """
    Runs a pipeline over a module and optionally dumps to file.

    Arguments
    ---------
    module :
        TTIR module on which pipeline is run

    pipeline_fn : Callable
        Pipeline function to run. pipeline_fn(module, options)

    pipeline_options : *Optional[List[str]]*
        Pipeline options to be added to the pass

    dump_to_file : bool
        Flag which indicates that generated TTNN module will be dumped to file.

    output_file_name : str
        Name of the output file.

    mesh_shape : *Optional[Tuple[int, int]]*
        A list that contains shape of the mesh to be applied on ttir to ttnn
        conversion path.

    argument_types_string : *Optional[str]*

    Returns
    -------
    MLIR module containing MLIR op graph defined by `module` and pipeline_fn.
    """

    # Default to the `SYSTEM_DESC_PATH` envvar
    if system_desc_path is None:
        system_desc_path = os.getenv("SYSTEM_DESC_PATH", "")

    # Generate option string
    if system_desc_path:
        pipeline_options.append(f"system-desc-path={system_desc_path}")
    if mesh_shape and len(mesh_shape) == 2:
        pipeline_options.append(f"mesh-shape={mesh_shape[0]},{mesh_shape[1]}")
    if argument_types_string:
        pipeline_options.append("enable-const-eval=true")
        tt_populate_argument_types(module, argument_types_string)
    if (
        optimization_policy
        or builder._get_output_layout_params()
        or builder._get_conv2d_config_params()
    ):
        overrides = optimizations_to_str(optimization_policy, builder)
        pipeline_options.append(overrides)

    # Now, pass it through the pipeline. Module gets modified in place.
    pipeline_fn(module, " ".join(pipeline_options))

    # Optionally dump to file.
    if dump_to_file:
        with open(output_file_name, "w") as f:
            f.write(str(module))

    return module


def compile_to_flatbuffer(
    fn: Callable,
    inputs_shapes: List[Shape],
    inputs_types: Optional[List[Union[torch.dtype, TypeInfo]]] = None,
    system_desc_path: str = "ttrt-artifacts/system_desc.ttsys",
    test_base: str = "test",
    output_root: str = ".",
    target: Literal["ttnn", "ttmetal"] = "ttnn",
    mesh_shape: Optional[Tuple[int, int]] = None,
    module_dump: bool = True,
    argument_types_string: Optional[str] = None,
    custom_pipeline: Optional[Union[Callable, str]] = None,
    pipeline_options: Optional[List[str]] = None,
    optimization_policy: str = "",
    print_ir: Union[bool, str] = False,
):
    """
    Compiles a TTIRBuilder function `fn` to TTIR MLIR -> TT{Metal,NN} MLIR -> Flatbuffer.

    This decorator is mainly a wrapper around the following functions, with
    each next function called on the output of the last:

    1. `build_mlir_module`
    2. `run_pipeline`
    3. `to_flatbuffer`

    The choice of TTNN vs. TTMetal is controlled by the `target` parameter.

    Parameters
    ----------
    fn : Callable
        The TTIRBuilder function to compile. Must take `builder : TTIRBuilder` as a kwarg.

    inputs_shapes : *List[Shape]*
        Shapes of the respective ranked tensor inputs of the test function.

    inputs_types : *Optional[List[torch.dtype]]*, optional
        The dtypes to use for the inputs to `fn`. Note that if supplied,
        `len(inputs_shapes) == len(inputs_types)` must be true.
        Default is None.

    test_base : str
        The string to be used as the base name for dumped files throughout the
        process. If `None` is provided, then the `__name__` of `fn` will be used.

    output_root : str
        The path to dump all generated arguments under. If this path doesn't
        exist, it will be created.

    target : *Literal["ttnn", "ttmetal"]*
        Either "ttnn" or "ttmetal". This controls which backend to use.

    argument_types_string : *Optional[str]*

    custom_pipeline : *Union[Callable, str]*, optional
        Pipeline function to run.
        Can be either:

        - A Callable: custom_pipeline(module, options)
        - A str: "ttir-lower-to-layout,ttir-bufferization-pipeline"

    mesh_shape : *Optional[Tuple[int, int]]*, optional
        A list that contains shape of the mesh to be applied on ttir to ttnn
        conversion path.
        Default is None.

    module_dump : bool
        Set to True to print out generated TTIR MLIR module.
        Default is False.

    pipeline_options : *Optional[List[str]]*
        Pipeline options to be added to the pass

    print_ir : *Union[bool, str]*, optional
        Set to True to print IR to stdout. Set to dir path to print IR after
        each pass to its own file under that directory.
        Default is False.
    """

    if inputs_types is not None:
        assert len(inputs_shapes) == len(inputs_types)

    if type(custom_pipeline) is str:
        custom_pipeline = create_custom_pipeline_fn(custom_pipeline, print_ir=print_ir)

    if pipeline_options is None:
        pipeline_options = []

    if optimization_policy is None:
        optimization_policy = {}
    pipeline_fn: Callable
    to_flatbuffer: Callable
    mlir_suffix: str
    target_extension: str

    if target == "ttnn":
        pipeline_fn = (
            custom_pipeline if custom_pipeline else ttir_to_ttnn_backend_pipeline
        )
        to_flatbuffer = ttnn_to_flatbuffer_file
        mlir_suffix = "_ttnn.mlir"
        target_extension = "ttnn"
    elif target == "ttmetal":
        pipeline_fn = (
            custom_pipeline if custom_pipeline else ttir_to_ttmetal_backend_pipeline
        )
        to_flatbuffer = ttmetal_to_flatbuffer_file
        mlir_suffix = "_ttm.mlir"
        target_extension = "ttm"
    else:
        raise ValueError("Unsupported target: " + target)

    # Compile model to TTIR MLIR
    module, builder = build_mlir_module(
        fn,
        inputs_shapes,
        inputs_types,
        mesh_shape=mesh_shape,
        module_dump=module_dump,
        output_root=output_root,
    )

    output_file_mlir = get_target_path(output_root, test_base + mlir_suffix, target)
    output_file_fbb = ".".join([output_file_mlir, target_extension])

    # Compile TTIR MLIR -> TT{Metal,NN} MLIR
    module = run_pipeline(
        module,
        builder,
        pipeline_fn,
        pipeline_options=pipeline_options,
        dump_to_file=module_dump,
        output_file_name=output_file_mlir,
        system_desc_path=system_desc_path,
        mesh_shape=mesh_shape,
        argument_types_string=argument_types_string,
        optimization_policy=optimization_policy,
    )
    print(f"{target} pipeline ran successfully.")

    module_logger = MLIRModuleLogger()
    module_logger.attach_context(module.context)

    # Compile TT{Metal,NN} MLIR -> flatbuffer
    to_flatbuffer(
        module,
        output_file_fbb,
        builder.get_golden_map(),
        module_logger.module_log if module_logger.module_log else [],
    )
    print(f"{target} flatbuffer created successfully.")<|MERGE_RESOLUTION|>--- conflicted
+++ resolved
@@ -346,11 +346,7 @@
     module,
     builder: TTIRBuilder,
     pipeline_fn: Callable = ttir_to_ttnn_backend_pipeline,
-<<<<<<< HEAD
-    pipeline_options: List[str] = [],
-=======
     pipeline_options: Optional[List[str]] = None,
->>>>>>> 1f3b1401
     dump_to_file: bool = True,
     output_file_name: str = "test.mlir",
     system_desc_path: Optional[str] = None,
