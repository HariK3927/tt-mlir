--- conflicted
+++ resolved
@@ -150,23 +150,14 @@
       shell: bash
       run: |
         source env/activate
-<<<<<<< HEAD
         cmake --build ${{ steps.strings.outputs.build-output-dir }} --config ${{ inputs.config }} -- check-ttmlir
-=======
-        cmake --build ${{ steps.strings.outputs.build-output-dir }} -- check-ttmlir
         cp build/test/report.xml ${{ steps.strings.outputs.test_report_path }}
->>>>>>> a5bc17a6
 
     - name: Upload Test Report
       uses: actions/upload-artifact@v4
       with:
-<<<<<<< HEAD
-        name: test-reports-${{ matrix.build.runs-on }}-perf-${{ matrix.build.enable_perf }}-${{ inputs.config }}
-        path: build/test/report.xml
-=======
-        name: test-reports-${{ matrix.build.runs-on }}-perf-${{ matrix.build.enable_perf }}-op_model-${{ matrix.build.enable_op_model }}
+        name: test-reports-${{ matrix.build.runs-on }}-perf-${{ matrix.build.enable_perf }}-op_model-${{ matrix.build.enable_op_model }}-${{ inputs.config }}
         path: ${{ steps.strings.outputs.test_report_path }}
->>>>>>> a5bc17a6
 
     - name: Show Test Report
       uses: mikepenz/action-junit-report@v4
@@ -593,10 +584,7 @@
     runs-on: ${{ matrix.build.runs-on }}
 
     container:
-<<<<<<< HEAD
-      image: ${{ needs.docker-ci-image.outputs.image }}
-=======
-      image: ${{ needs.build-image.outputs.docker-image }}
+      image: ${{ needs.docker-ci-image.outputs.docker-image }}
       options: --device /dev/tenstorrent/0
       volumes:
         - /dev/hugepages:/dev/hugepages
@@ -604,7 +592,6 @@
         - /etc/udev/rules.d:/etc/udev/rules.d
         - /lib/modules:/lib/modules
         - /opt/tt_metal_infra/provisioning/provisioning_env:/opt/tt_metal_infra/provisioning/provisioning_env
->>>>>>> a5bc17a6
 
     steps:
 
