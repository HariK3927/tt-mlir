--- conflicted
+++ resolved
@@ -12,10 +12,6 @@
   spdx:
     uses: ./.github/workflows/spdx.yml
     secrets: inherit
-<<<<<<< HEAD
-  macos-build:
-    uses: ./.github/workflows/macos-build.yml
-    secrets: inherit
   build-ci-image:
     uses: ./.github/workflows/build-image.yml
     secrets: inherit
@@ -27,9 +23,6 @@
       config: 'debug'
   build-and-test-debug:
     needs: build-ci-image
-=======
-  build-and-test:
->>>>>>> a5bc17a6
     uses: ./.github/workflows/build-and-test.yml
     secrets: inherit
     with:
