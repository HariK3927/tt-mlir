--- conflicted
+++ resolved
@@ -13,25 +13,17 @@
 namespace mlir::tt::ttnn {
 
 struct OutputLayoutOverrideParams {
-<<<<<<< HEAD
   std::optional<SmallVector<int64_t, 2>> grid;
-  std::optional<tt::MemorySpace> memorySpace;
-  std::optional<tt::TensorMemoryLayout>
-      tensorMemoryLayout;                       // INTERLEAVED / SHARDED etc...
-  std::optional<tt::ttnn::Layout> memoryLayout; // ROW_MAJOR / TILE
+  std::optional<BufferType> bufferType;
+  std::optional<TensorMemoryLayout>
+      tensorMemoryLayout;             // INTERLEAVED / SHARDED etc...
+  std::optional<Layout> memoryLayout; // ROW_MAJOR / TILE
   std::optional<tt::DataType> dataType;
 
   bool allParamsSet() const {
-    return grid.has_value() && memorySpace.has_value() &&
+    return grid.has_value() && bufferType.has_value() &&
            tensorMemoryLayout.has_value() && memoryLayout.has_value();
   }
-=======
-  SmallVector<int64_t, 2> grid;
-  BufferType bufferType;
-  TensorMemoryLayout tensorMemoryLayout; // INTERLEAVED / SHARDED etc...
-  Layout memoryLayout;                   // ROW_MAJOR / TILE
-  tt::DataType dataType;
->>>>>>> 84341179
 };
 
 struct InputLayoutOverrideParams {
