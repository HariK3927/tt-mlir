--- conflicted
+++ resolved
@@ -104,15 +104,15 @@
   patterns.add<TosaToTTIRDefaultDPSOpConversionPattern<tosa::NegateOp,
                                                        mlir::tt::ttir::NegOp>>(
       typeConverter, ctx);
-  patterns.add<TosaToTTIRDefaultDPSOpConversionPattern<tosa::SinOp,
-                                                       mlir::tt::ttir::SinOp>>(
-      typeConverter, ctx);
-  patterns.add<TosaToTTIRDefaultDPSOpConversionPattern<
-      tosa::SigmoidOp, mlir::tt::ttir::SigmoidOp>>(typeConverter, ctx);
   patterns.add<TosaToTTIRDefaultDPSOpConversionPattern<
       tosa::ReciprocalOp, mlir::tt::ttir::ReciprocalOp>>(typeConverter, ctx);
   patterns.add<TosaToTTIRDefaultDPSOpConversionPattern<
       tosa::RsqrtOp, mlir::tt::ttir::RsqrtOp>>(typeConverter, ctx);
+  patterns.add<TosaToTTIRDefaultDPSOpConversionPattern<
+      tosa::SigmoidOp, mlir::tt::ttir::SigmoidOp>>(typeConverter, ctx);
+  patterns.add<TosaToTTIRDefaultDPSOpConversionPattern<tosa::SinOp,
+                                                       mlir::tt::ttir::SinOp>>(
+      typeConverter, ctx);
 }
 
 void addElementwiseBinaryOpsConversionPatterns(MLIRContext *ctx,
@@ -121,24 +121,31 @@
   patterns.add<TosaToTTIRDefaultDPSOpConversionPattern<tosa::AddOp,
                                                        mlir::tt::ttir::AddOp>>(
       typeConverter, ctx);
-  patterns.add<TosaToTTIRMultiplyOpConversionPattern>(typeConverter, ctx);
-  patterns.add<TosaToTTIRDefaultDPSOpConversionPattern<
-      tosa::SubOp, mlir::tt::ttir::SubtractOp>>(typeConverter, ctx);
   patterns.add<TosaToTTIRDefaultDPSOpConversionPattern<
       tosa::MaximumOp, mlir::tt::ttir::MaximumOp>>(typeConverter, ctx);
   patterns.add<TosaToTTIRDefaultDPSOpConversionPattern<
       tosa::MinimumOp, mlir::tt::ttir::MinimumOp>>(typeConverter, ctx);
+  patterns.add<TosaToTTIRMultiplyOpConversionPattern>(typeConverter, ctx);
+  patterns.add<TosaToTTIRDefaultDPSOpConversionPattern<
+      tosa::SubOp, mlir::tt::ttir::SubtractOp>>(typeConverter, ctx);
+}
+  
+void addElementwiseTernaryOpsConversionPatterns(MLIRContext *ctx,
+                                                RewritePatternSet &patterns,
+                                                TypeConverter &typeConverter) {
+  patterns.add<TosaToTTIRDefaultDPSOpConversionPattern<
+      tosa::SelectOp, mlir::tt::ttir::WhereOp>>(typeConverter, ctx);
 }
 
-void addLogicalOpConversionPattern(MLIRContext *ctx,
+void addLogicalOpsConversionPatterns(MLIRContext *ctx,
                                    RewritePatternSet &patterns,
                                    TypeConverter &typeConverter) {
   patterns.add<TosaToTTIRDefaultDPSOpConversionPattern<
       tosa::LogicalAndOp, mlir::tt::ttir::LogicalAndOp>>(typeConverter, ctx);
   patterns.add<TosaToTTIRDefaultDPSOpConversionPattern<
+      tosa::LogicalNotOp, mlir::tt::ttir::LogicalNotOp>>(typeConverter, ctx);
+  patterns.add<TosaToTTIRDefaultDPSOpConversionPattern<
       tosa::LogicalOrOp, mlir::tt::ttir::LogicalOrOp>>(typeConverter, ctx);
-  patterns.add<TosaToTTIRDefaultDPSOpConversionPattern<
-      tosa::LogicalNotOp, mlir::tt::ttir::LogicalNotOp>>(typeConverter, ctx);
   patterns.add<TosaToTTIRDefaultDPSOpConversionPattern<
       tosa::LogicalXorOp, mlir::tt::ttir::LogicalXorOp>>(typeConverter, ctx);
 }
@@ -154,13 +161,7 @@
   patterns.add<TosaToTTIRDefaultDPSOpConversionPattern<
       tosa::GreaterOp, mlir::tt::ttir::GreaterThanOp>>(typeConverter, ctx);
 }
-
-void addElementwiseTernaryOpsConversionPatterns(MLIRContext *ctx,
-                                                RewritePatternSet &patterns,
-                                                TypeConverter &typeConverter) {
-  patterns.add<TosaToTTIRDefaultDPSOpConversionPattern<
-      tosa::SelectOp, mlir::tt::ttir::WhereOp>>(typeConverter, ctx);
-}
+  
 } // namespace
 
 namespace mlir::tt {
@@ -169,11 +170,8 @@
                                 TypeConverter &typeConverter) {
   addElementwiseUnaryOpsConversionPatterns(ctx, patterns, typeConverter);
   addElementwiseBinaryOpsConversionPatterns(ctx, patterns, typeConverter);
-<<<<<<< HEAD
-  addLogicalOpConversionPattern(ctx, patterns, typeConverter);
-=======
   addElementwiseTernaryOpsConversionPatterns(ctx, patterns, typeConverter);
->>>>>>> 37e10f39
+  addLogicalOpsConversionPatterns(ctx, patterns, typeConverter);
   addCompareOpsConversionPatterns(ctx, patterns, typeConverter);
 }
 
