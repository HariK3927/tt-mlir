--- conflicted
+++ resolved
@@ -81,7 +81,31 @@
   }
 };
 
-<<<<<<< HEAD
+class TosaToTTIRClampOpConversionPattern
+    : public OpConversionPattern<tosa::ClampOp> {
+  using OpConversionPattern<tosa::ClampOp>::OpConversionPattern;
+
+public:
+  LogicalResult
+  matchAndRewrite(tosa::ClampOp srcOp, tosa::ClampOp::Adaptor adaptor,
+                  ConversionPatternRewriter &rewriter) const override {
+    RankedTensorType outputType =
+        mlir::cast<RankedTensorType>(srcOp.getResult().getType());
+
+    tensor::EmptyOp outputTensor = rewriter.create<tensor::EmptyOp>(
+        srcOp.getLoc(), outputType.getShape(), outputType.getElementType());
+
+    rewriter.replaceOpWithNewOp<mlir::tt::ttir::ClampOp>(
+        srcOp, TypeRange(outputTensor.getType()), adaptor.getOperands()[0],
+        outputTensor, adaptor.getMinFp(), adaptor.getMaxFp(),
+        rewriter.getArrayAttr(
+            SmallVector<Attribute>(adaptor.getOperands().size() + 1,
+                                   rewriter.getAttr<OperandConstraintAttr>(
+                                       OperandConstraint::AnyDeviceTile))));
+    return success();
+  }
+};
+
 class TosaToTTIRConcatOpConversionPattern
     : public OpConversionPattern<tosa::ConcatOp> {
   using OpConversionPattern<tosa::ConcatOp>::OpConversionPattern;
@@ -89,31 +113,16 @@
 public:
   LogicalResult
   matchAndRewrite(tosa::ConcatOp srcOp, tosa::ConcatOp::Adaptor adaptor,
-=======
-class TosaToTTIRClampOpConversionPattern
-    : public OpConversionPattern<tosa::ClampOp> {
-  using OpConversionPattern<tosa::ClampOp>::OpConversionPattern;
-
-public:
-  LogicalResult
-  matchAndRewrite(tosa::ClampOp srcOp, tosa::ClampOp::Adaptor adaptor,
->>>>>>> 8abdc361
-                  ConversionPatternRewriter &rewriter) const override {
-    RankedTensorType outputType =
-        mlir::cast<RankedTensorType>(srcOp.getResult().getType());
-
-    tensor::EmptyOp outputTensor = rewriter.create<tensor::EmptyOp>(
-        srcOp.getLoc(), outputType.getShape(), outputType.getElementType());
-
-<<<<<<< HEAD
+                  ConversionPatternRewriter &rewriter) const override {
+    RankedTensorType outputType =
+        mlir::cast<RankedTensorType>(srcOp.getResult().getType());
+
+    tensor::EmptyOp outputTensor = rewriter.create<tensor::EmptyOp>(
+        srcOp.getLoc(), outputType.getShape(), outputType.getElementType());
+
     rewriter.replaceOpWithNewOp<mlir::tt::ttir::ConcatOp>(
         srcOp, TypeRange(outputTensor.getType()), adaptor.getOperands(),
         Value(outputTensor), adaptor.getAxis(),
-=======
-    rewriter.replaceOpWithNewOp<mlir::tt::ttir::ClampOp>(
-        srcOp, TypeRange(outputTensor.getType()), adaptor.getOperands()[0],
-        outputTensor, adaptor.getMinFp(), adaptor.getMaxFp(),
->>>>>>> 8abdc361
         rewriter.getArrayAttr(
             SmallVector<Attribute>(adaptor.getOperands().size() + 1,
                                    rewriter.getAttr<OperandConstraintAttr>(
@@ -337,11 +346,8 @@
   addReductionOpsConversionPatterns(ctx, patterns, typeConverter);
   addPoolingOpsConversionPatterns(ctx, patterns, typeConverter);
 
-<<<<<<< HEAD
-  patterns.add<TosaToTTIRConcatOpConversionPattern>(typeConverter, ctx);
-=======
-  patterns.add<TosaToTTIRClampOpConversionPattern>(typeConverter, ctx);
->>>>>>> 8abdc361
+  patterns.add<TosaToTTIRClampOpConversionPattern,
+               TosaToTTIRConcatOpConversionPattern>(typeConverter, ctx);
 }
 
 } // namespace mlir::tt